[package]
name = "lancedb"
version = "0.21.2"
edition.workspace = true
description = "LanceDB: A serverless, low-latency vector database for AI applications"
license.workspace = true
repository.workspace = true
keywords.workspace = true
categories.workspace = true
rust-version.workspace = true

# See more keys and their definitions at https://doc.rust-lang.org/cargo/reference/manifest.html
[dependencies]
arrow = { workspace = true }
arrow-array = { workspace = true }
arrow-data = { workspace = true }
arrow-schema = { workspace = true }
arrow-ord = { workspace = true }
arrow-cast = { workspace = true }
arrow-ipc.workspace = true
chrono = { workspace = true }
datafusion-catalog.workspace = true
datafusion-common.workspace = true
datafusion-execution.workspace = true
datafusion-expr.workspace = true
datafusion-physical-plan.workspace = true
object_store = { workspace = true }
snafu = { workspace = true }
half = { workspace = true }
lazy_static.workspace = true
lance = { workspace = true }
lance-datafusion.workspace = true
lance-io = { workspace = true }
lance-index = { workspace = true }
lance-table = { workspace = true }
lance-linalg = { workspace = true }
lance-testing = { workspace = true }
lance-encoding = { workspace = true }
moka = { workspace = true }
pin-project = { workspace = true }
tokio = { version = "1.23", features = ["rt-multi-thread"] }
log.workspace = true
async-trait = "0"
bytes = "1"
futures.workspace = true
num-traits.workspace = true
url.workspace = true
regex.workspace = true
serde = { version = "^1" }
serde_json = { version = "1" }
async-openai = { version = "0.20.0", optional = true }
serde_with = { version = "3.8.1" }
aws-sdk-bedrockruntime = { version = "1.27.0", optional = true }
# For remote feature
reqwest = { version = "0.12.0", default-features = false, features = [
    "charset",
    "gzip",
    "http2",
    "json",
    "macos-system-configuration",
    "stream",
], optional = true }
rand = { version = "0.9", features = ["small_rng"], optional = true }
http = { version = "1", optional = true } # Matching what is in reqwest
uuid = { version = "1.7.0", features = ["v4"], optional = true }
polars-arrow = { version = ">=0.37,<0.40.0", optional = true }
polars = { version = ">=0.37,<0.40.0", optional = true }
hf-hub = { version = "0.4.1", optional = true, default-features = false, features = [
    "rustls-tls",
    "tokio",
    "ureq",
] }
candle-core = { version = "0.9.1", optional = true }
candle-transformers = { version = "0.9.1", optional = true }
candle-nn = { version = "0.9.1", optional = true }
tokenizers = { version = "0.19.1", optional = true }
semver = { workspace = true }

# For a workaround, see workspace Cargo.toml
crunchy.workspace = true
bytemuck_derive.workspace = true

[dev-dependencies]
tempfile = "3.5.0"
rand = { version = "0.9", features = ["small_rng"] }
random_word = { version = "0.4.3", features = ["en"] }
uuid = { version = "1.7.0", features = ["v4"] }
walkdir = "2"
aws-sdk-dynamodb = { version = "1.38.0" }
aws-sdk-s3 = { version = "1.38.0" }
aws-sdk-kms = { version = "1.37" }
aws-config = { version = "1.0" }
aws-smithy-runtime = { version = "1.3" }
datafusion.workspace = true
http-body = "1"                                        # Matching reqwest
rstest = "0.23.0"


[features]
default = []
remote = ["dep:reqwest", "dep:http", "dep:rand", "dep:uuid"]
fp16kernels = ["lance-linalg/fp16kernels"]
s3-test = []
bedrock = ["dep:aws-sdk-bedrockruntime"]
openai = ["dep:async-openai", "dep:reqwest"]
polars = ["dep:polars-arrow", "dep:polars"]
sentence-transformers = [
    "dep:hf-hub",
    "dep:candle-core",
    "dep:candle-transformers",
    "dep:candle-nn",
    "dep:tokenizers",
]

[[example]]
name = "openai"
required-features = ["openai"]

[[example]]
name = "sentence_transformers"
required-features = ["sentence-transformers"]

[[example]]
name = "bedrock"
required-features = ["bedrock"]

[[example]]
<<<<<<< HEAD
name = "simple"

[[example]]
name = "full_text_search"

[[example]]
name = "ivf_pq"
=======
name = "hybrid_search"
required-features = ["sentence-transformers"]
>>>>>>> 941eada7
<|MERGE_RESOLUTION|>--- conflicted
+++ resolved
@@ -125,7 +125,6 @@
 required-features = ["bedrock"]
 
 [[example]]
-<<<<<<< HEAD
 name = "simple"
 
 [[example]]
@@ -133,7 +132,7 @@
 
 [[example]]
 name = "ivf_pq"
-=======
+
+[[example]]
 name = "hybrid_search"
-required-features = ["sentence-transformers"]
->>>>>>> 941eada7
+required-features = ["sentence-transformers"]