// SPDX-License-Identifier: Apache-2.0
// SPDX-FileCopyrightText: Copyright The LanceDB Authors

use std::sync::Arc;

use arrow_array::RecordBatchReader;
use lance::dataset::MergeStats;

use crate::Result;

use super::{BaseTable, MergeInsertResult};

/// A builder used to create and run a merge insert operation
///
/// See [`super::Table::merge_insert`] for more context
#[derive(Debug, Clone)]
pub struct MergeInsertBuilder {
    table: Arc<dyn BaseTable>,
    pub(crate) on: Vec<String>,
    pub(crate) when_matched_update_all: bool,
    pub(crate) when_matched_update_all_filt: Option<String>,
    pub(crate) when_not_matched_insert_all: bool,
    pub(crate) when_not_matched_by_source_delete: bool,
    pub(crate) when_not_matched_by_source_delete_filt: Option<String>,
}

impl MergeInsertBuilder {
    pub(super) fn new(table: Arc<dyn BaseTable>, on: Vec<String>) -> Self {
        Self {
            table,
            on,
            when_matched_update_all: false,
            when_matched_update_all_filt: None,
            when_not_matched_insert_all: false,
            when_not_matched_by_source_delete: false,
            when_not_matched_by_source_delete_filt: None,
        }
    }

    /// Rows that exist in both the source table (new data) and
    /// the target table (old data) will be updated, replacing
    /// the old row with the corresponding matching row.
    ///
    /// If there are multiple matches then the behavior is undefined.
    /// Currently this causes multiple copies of the row to be created
    /// but that behavior is subject to change.
    ///
    /// An optional condition may be specified.  If it is, then only
    /// matched rows that satisfy the condtion will be updated.  Any
    /// rows that do not satisfy the condition will be left as they
    /// are.  Failing to satisfy the condition does not cause a
    /// "matched row" to become a "not matched" row.
    ///
    /// The condition should be an SQL string.  Use the prefix
    /// target. to refer to rows in the target table (old data)
    /// and the prefix source. to refer to rows in the source
    /// table (new data).
    ///
    /// For example, "target.last_update < source.last_update"
    pub fn when_matched_update_all(&mut self, condition: Option<String>) -> &mut Self {
        self.when_matched_update_all = true;
        self.when_matched_update_all_filt = condition;
        self
    }

    /// Rows that exist only in the source table (new data) should
    /// be inserted into the target table.
    pub fn when_not_matched_insert_all(&mut self) -> &mut Self {
        self.when_not_matched_insert_all = true;
        self
    }

    /// Rows that exist only in the target table (old data) will be
    /// deleted.  An optional condition can be provided to limit what
    /// data is deleted.
    ///
    /// # Arguments
    ///
    /// * `condition` - If None then all such rows will be deleted.
    ///   Otherwise the condition will be used as an SQL filter to
    ///   limit what rows are deleted.
    pub fn when_not_matched_by_source_delete(&mut self, filter: Option<String>) -> &mut Self {
        self.when_not_matched_by_source_delete = true;
        self.when_not_matched_by_source_delete_filt = filter;
        self
    }

    /// Executes the merge insert operation
    ///
<<<<<<< HEAD
    /// Nothing is returned but the [`super::Table`] is updated
    pub async fn execute(self, new_data: Box<dyn RecordBatchReader + Send>) -> Result<MergeInsertResult> {
=======
    /// Returns statistics about the merge operation including the number of rows
    /// inserted, updated, and deleted.
    pub async fn execute(self, new_data: Box<dyn RecordBatchReader + Send>) -> Result<MergeStats> {
>>>>>>> f315f966
        self.table.clone().merge_insert(self, new_data).await
    }
}<|MERGE_RESOLUTION|>--- conflicted
+++ resolved
@@ -4,11 +4,10 @@
 use std::sync::Arc;
 
 use arrow_array::RecordBatchReader;
-use lance::dataset::MergeStats;
 
 use crate::Result;
 
-use super::{BaseTable, MergeInsertResult};
+use super::{BaseTable, MergeResult};
 
 /// A builder used to create and run a merge insert operation
 ///
@@ -87,14 +86,9 @@
 
     /// Executes the merge insert operation
     ///
-<<<<<<< HEAD
-    /// Nothing is returned but the [`super::Table`] is updated
-    pub async fn execute(self, new_data: Box<dyn RecordBatchReader + Send>) -> Result<MergeInsertResult> {
-=======
-    /// Returns statistics about the merge operation including the number of rows
+    /// Returns version and statistics about the merge operation including the number of rows
     /// inserted, updated, and deleted.
-    pub async fn execute(self, new_data: Box<dyn RecordBatchReader + Send>) -> Result<MergeStats> {
->>>>>>> f315f966
+    pub async fn execute(self, new_data: Box<dyn RecordBatchReader + Send>) -> Result<MergeResult> {
         self.table.clone().merge_insert(self, new_data).await
     }
 }