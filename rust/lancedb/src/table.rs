// SPDX-License-Identifier: Apache-2.0
// SPDX-FileCopyrightText: Copyright The LanceDB Authors

//! LanceDB Table APIs

use arrow::array::{AsArray, FixedSizeListBuilder, Float32Builder};
use arrow::datatypes::{Float32Type, UInt8Type};
use arrow_array::{RecordBatchIterator, RecordBatchReader};
use arrow_schema::{DataType, Field, Schema, SchemaRef};
use async_trait::async_trait;
use datafusion_expr::Expr;
use datafusion_physical_plan::display::DisplayableExecutionPlan;
use datafusion_physical_plan::projection::ProjectionExec;
use datafusion_physical_plan::repartition::RepartitionExec;
use datafusion_physical_plan::union::UnionExec;
use datafusion_physical_plan::ExecutionPlan;
use futures::{StreamExt, TryStreamExt};
use lance::dataset::builder::DatasetBuilder;
use lance::dataset::cleanup::RemovalStats;
use lance::dataset::optimize::{compact_files, CompactionMetrics, IndexRemapperOptions};
use lance::dataset::scanner::Scanner;
pub use lance::dataset::ColumnAlteration;
pub use lance::dataset::NewColumnTransform;
pub use lance::dataset::ReadParams;
pub use lance::dataset::Version;
use lance::dataset::{
    InsertBuilder, UpdateBuilder as LanceUpdateBuilder, WhenMatched, WriteMode, WriteParams,
};
use lance::dataset::{MergeInsertBuilder as LanceMergeInsertBuilder, WhenNotMatchedBySource};
use lance::index::vector::utils::infer_vector_dim;
use lance::io::WrappingObjectStore;
use lance_datafusion::exec::{analyze_plan as lance_analyze_plan, execute_plan};
use lance_datafusion::utils::StreamingWriteSource;
use lance_index::vector::hnsw::builder::HnswBuildParams;
use lance_index::vector::ivf::IvfBuildParams;
use lance_index::vector::pq::PQBuildParams;
use lance_index::vector::sq::builder::SQBuildParams;
use lance_index::DatasetIndexExt;
use lance_index::IndexType;
use lance_table::format::Manifest;
use lance_table::io::commit::ManifestNamingScheme;
use log::info;
use serde::{Deserialize, Serialize};
use std::collections::HashMap;
use std::format;
use std::path::Path;
use std::sync::Arc;

use crate::arrow::IntoArrow;
use crate::connection::NoData;
use crate::embeddings::{EmbeddingDefinition, EmbeddingRegistry, MaybeEmbedded, MemoryRegistry};
use crate::error::{Error, Result};
use crate::index::scalar::FtsIndexBuilder;
use crate::index::vector::{
    suggested_num_partitions_for_hnsw, IvfFlatIndexBuilder, IvfHnswPqIndexBuilder,
    IvfHnswSqIndexBuilder, IvfPqIndexBuilder, VectorIndex,
};
use crate::index::IndexStatistics;
use crate::index::{
    vector::{suggested_num_partitions, suggested_num_sub_vectors},
    Index, IndexBuilder,
};
use crate::index::{IndexConfig, IndexStatisticsImpl};
use crate::query::{
    IntoQueryVector, Query, QueryExecutionOptions, QueryFilter, QueryRequest, Select, VectorQuery,
    VectorQueryRequest, DEFAULT_TOP_K,
};
use crate::utils::{
    default_vector_column, supported_bitmap_data_type, supported_btree_data_type,
    supported_fts_data_type, supported_label_list_data_type, supported_vector_data_type,
    PatchReadParam, PatchWriteParam, TimeoutStream,
};

use self::dataset::DatasetConsistencyWrapper;
use self::merge::MergeInsertBuilder;

pub mod datafusion;
pub(crate) mod dataset;
pub mod merge;

use crate::index::waiter::wait_for_index;
pub use chrono::Duration;
pub use lance::dataset::optimize::CompactionOptions;
pub use lance::dataset::scanner::DatasetRecordBatchStream;
pub use lance_index::optimize::OptimizeOptions;

/// Defines the type of column
#[derive(Debug, Clone, Serialize, Deserialize)]
pub enum ColumnKind {
    /// Columns populated by data from the user (this is the most common case)
    Physical,
    /// Columns populated by applying an embedding function to the input
    Embedding(EmbeddingDefinition),
}

/// Defines a column in a table
#[derive(Debug, Clone, Serialize, Deserialize)]
pub struct ColumnDefinition {
    /// The source of the column data
    pub kind: ColumnKind,
}

#[derive(Debug, Clone)]
pub struct TableDefinition {
    pub column_definitions: Vec<ColumnDefinition>,
    pub schema: SchemaRef,
}

impl TableDefinition {
    pub fn new(schema: SchemaRef, column_definitions: Vec<ColumnDefinition>) -> Self {
        Self {
            column_definitions,
            schema,
        }
    }

    pub fn new_from_schema(schema: SchemaRef) -> Self {
        let column_definitions = schema
            .fields()
            .iter()
            .map(|_| ColumnDefinition {
                kind: ColumnKind::Physical,
            })
            .collect();
        Self::new(schema, column_definitions)
    }

    pub fn try_from_rich_schema(schema: SchemaRef) -> Result<Self> {
        let column_definitions = schema.metadata.get("lancedb::column_definitions");
        if let Some(column_definitions) = column_definitions {
            let column_definitions: Vec<ColumnDefinition> =
                serde_json::from_str(column_definitions).map_err(|e| Error::Runtime {
                    message: format!("Failed to deserialize column definitions: {}", e),
                })?;
            Ok(Self::new(schema, column_definitions))
        } else {
            let column_definitions = schema
                .fields()
                .iter()
                .map(|_| ColumnDefinition {
                    kind: ColumnKind::Physical,
                })
                .collect();
            Ok(Self::new(schema, column_definitions))
        }
    }

    pub fn into_rich_schema(self) -> SchemaRef {
        // We have full control over the structure of column definitions.  This should
        // not fail, except for a bug
        let lancedb_metadata = serde_json::to_string(&self.column_definitions).unwrap();
        let mut schema_with_metadata = (*self.schema).clone();
        schema_with_metadata
            .metadata
            .insert("lancedb::column_definitions".to_string(), lancedb_metadata);
        Arc::new(schema_with_metadata)
    }
}

/// Optimize the dataset.
///
/// Similar to `VACUUM` in PostgreSQL, it offers different options to
/// optimize different parts of the table on disk.
///
/// By default, it optimizes everything, as [`OptimizeAction::All`].
pub enum OptimizeAction {
    /// Run all optimizations with default values
    All,
    /// Compacts files in the dataset
    ///
    /// LanceDb uses a readonly filesystem for performance and safe concurrency.  Every time
    /// new data is added it will be added into new files.  Small files
    /// can hurt both read and write performance.  Compaction will merge small files
    /// into larger ones.
    ///
    /// All operations that modify data (add, delete, update, merge insert, etc.) will create
    /// new files.  If these operations are run frequently then compaction should run frequently.
    ///
    /// If these operations are never run (search only) then compaction is not necessary.
    Compact {
        options: CompactionOptions,
        remap_options: Option<Arc<dyn IndexRemapperOptions>>,
    },
    /// Prune old version of datasets
    ///
    /// Every change in LanceDb is additive.  When data is removed from a dataset a new version is
    /// created that doesn't contain the removed data.  However, the old version, which does contain
    /// the removed data, is left in place.  This is necessary for consistency and concurrency and
    /// also enables time travel functionality like the ability to checkout an older version of the
    /// dataset to undo changes.
    ///
    /// Over time, these old versions can consume a lot of disk space.  The prune operation will
    /// remove versions of the dataset that are older than a certain age.  This will free up the
    /// space used by that old data.
    ///
    /// Once a version is pruned it can no longer be checked out.
    Prune {
        /// The duration of time to keep versions of the dataset.
        older_than: Option<Duration>,
        /// Because they may be part of an in-progress transaction, files newer than 7 days old are not deleted by default.
        /// If you are sure that there are no in-progress transactions, then you can set this to True to delete all files older than `older_than`.
        delete_unverified: Option<bool>,
        /// If true, an error will be returned if there are any old versions that are still tagged.
        error_if_tagged_old_versions: Option<bool>,
    },
    /// Optimize the indices
    ///
    /// This operation optimizes all indices in the table.  When new data is added to LanceDb
    /// it is not added to the indices.  However, it can still turn up in searches because the search
    /// function will scan both the indexed data and the unindexed data in parallel.  Over time, the
    /// unindexed data can become large enough that the search performance is slow.  This operation
    /// will add the unindexed data to the indices without rerunning the full index creation process.
    ///
    /// Optimizing an index is faster than re-training the index but it does not typically adjust the
    /// underlying model relied upon by the index.  This can eventually lead to poor search accuracy
    /// and so users may still want to occasionally retrain the index after adding a large amount of
    /// data.
    ///
    /// For example, when using IVF, an index will create clusters.  Optimizing an index assigns unindexed
    /// data to the existing clusters, but it does not move the clusters or create new clusters.
    Index(OptimizeOptions),
}

impl Default for OptimizeAction {
    fn default() -> Self {
        Self::All
    }
}

/// Statistics about the optimization.
pub struct OptimizeStats {
    /// Stats of the file compaction.
    pub compaction: Option<CompactionMetrics>,

    /// Stats of the version pruning
    pub prune: Option<RemovalStats>,
}

/// Describes what happens when a vector either contains NaN or
/// does not have enough values
#[derive(Clone, Debug, Default)]
enum BadVectorHandling {
    /// An error is returned
    #[default]
    Error,
    #[allow(dead_code)] // https://github.com/lancedb/lancedb/issues/992
    /// The offending row is droppped
    Drop,
    #[allow(dead_code)] // https://github.com/lancedb/lancedb/issues/992
    /// The invalid/missing items are replaced by fill_value
    Fill(f32),
    #[allow(dead_code)] // https://github.com/lancedb/lancedb/issues/992
    /// The invalid items are replaced by NULL
    None,
}

/// Options to use when writing data
#[derive(Clone, Debug, Default)]
pub struct WriteOptions {
    // Coming soon: https://github.com/lancedb/lancedb/issues/992
    // /// What behavior to take if the data contains invalid vectors
    // pub on_bad_vectors: BadVectorHandling,
    /// Advanced parameters that can be used to customize table creation
    ///
    /// Overlapping `OpenTableBuilder` options (e.g. [AddDataBuilder::mode]) will take
    /// precedence over their counterparts in `WriteOptions` (e.g. [WriteParams::mode]).
    pub lance_write_params: Option<WriteParams>,
}

#[derive(Debug, Clone, Default)]
pub enum AddDataMode {
    /// Rows will be appended to the table (the default)
    #[default]
    Append,
    /// The existing table will be overwritten with the new data
    Overwrite,
}

/// A builder for configuring a [`crate::connection::Connection::create_table`] or [`Table::add`]
/// operation
pub struct AddDataBuilder<T: IntoArrow> {
    parent: Arc<dyn BaseTable>,
    pub(crate) data: T,
    pub(crate) mode: AddDataMode,
    pub(crate) write_options: WriteOptions,
    embedding_registry: Option<Arc<dyn EmbeddingRegistry>>,
}

impl<T: IntoArrow> std::fmt::Debug for AddDataBuilder<T> {
    fn fmt(&self, f: &mut std::fmt::Formatter<'_>) -> std::fmt::Result {
        f.debug_struct("AddDataBuilder")
            .field("parent", &self.parent)
            .field("mode", &self.mode)
            .field("write_options", &self.write_options)
            .finish()
    }
}

impl<T: IntoArrow> AddDataBuilder<T> {
    pub fn mode(mut self, mode: AddDataMode) -> Self {
        self.mode = mode;
        self
    }

    pub fn write_options(mut self, options: WriteOptions) -> Self {
        self.write_options = options;
        self
    }

    pub async fn execute(self) -> Result<()> {
        let parent = self.parent.clone();
        let data = self.data.into_arrow()?;
        let without_data = AddDataBuilder::<NoData> {
            data: NoData {},
            mode: self.mode,
            parent: self.parent,
            write_options: self.write_options,
            embedding_registry: self.embedding_registry,
        };
        parent.add(without_data, data).await
    }
}

/// A builder for configuring an [`Table::update`] operation
#[derive(Debug, Clone)]
pub struct UpdateBuilder {
    parent: Arc<dyn BaseTable>,
    pub(crate) filter: Option<String>,
    pub(crate) columns: Vec<(String, String)>,
}

impl UpdateBuilder {
    fn new(parent: Arc<dyn BaseTable>) -> Self {
        Self {
            parent,
            filter: None,
            columns: Vec::new(),
        }
    }

    /// Limits the update operation to rows matching the given filter
    ///
    /// If a row does not match the filter then it will be left unchanged.
    pub fn only_if(mut self, filter: impl Into<String>) -> Self {
        self.filter = Some(filter.into());
        self
    }

    /// Specifies a column to update
    ///
    /// This method may be called multiple times to update multiple columns
    ///
    /// The `update_expr` should be an SQL expression explaining how to calculate
    /// the new value for the column.  The expression will be evaluated against the
    /// previous row's value.
    ///
    /// # Examples
    ///
    /// ```
    /// # use lancedb::Table;
    /// # async fn doctest_helper(tbl: Table) {
    ///   let mut operation = tbl.update();
    ///   // Increments the `bird_count` value by 1
    ///   operation = operation.column("bird_count", "bird_count + 1");
    ///   operation.execute().await.unwrap();
    /// # }
    /// ```
    pub fn column(
        mut self,
        column_name: impl Into<String>,
        update_expr: impl Into<String>,
    ) -> Self {
        self.columns.push((column_name.into(), update_expr.into()));
        self
    }

    /// Executes the update operation.
    /// Returns the number of rows that were updated.
    pub async fn execute(self) -> Result<u64> {
        if self.columns.is_empty() {
            Err(Error::InvalidInput {
                message: "at least one column must be specified in an update operation".to_string(),
            })
        } else {
            self.parent.clone().update(self).await
        }
    }
}

/// Filters that can be used to limit the rows returned by a query
pub enum Filter {
    /// A SQL filter string
    Sql(String),
    /// A Datafusion logical expression
    Datafusion(Expr),
}

/// A query that can be used to search a LanceDB table
pub enum AnyQuery {
    Query(QueryRequest),
    VectorQuery(VectorQueryRequest),
}

/// A trait for anything "table-like".  This is used for both native tables (which target
/// Lance datasets) and remote tables (which target LanceDB cloud)
///
/// This trait is still EXPERIMENTAL and subject to change in the future
#[async_trait]
pub trait BaseTable: std::fmt::Display + std::fmt::Debug + Send + Sync {
    /// Get a reference to std::any::Any
    fn as_any(&self) -> &dyn std::any::Any;
    /// Get the name of the table.
    fn name(&self) -> &str;
    /// Get the arrow [Schema] of the table.
    async fn schema(&self) -> Result<SchemaRef>;
    /// Count the number of rows in this table.
    async fn count_rows(&self, filter: Option<Filter>) -> Result<usize>;
    /// Create a physical plan for the query.
    async fn create_plan(
        &self,
        query: &AnyQuery,
        options: QueryExecutionOptions,
    ) -> Result<Arc<dyn ExecutionPlan>>;
    /// Execute a query and return the results as a stream of RecordBatches.
    async fn query(
        &self,
        query: &AnyQuery,
        options: QueryExecutionOptions,
    ) -> Result<DatasetRecordBatchStream>;
    /// Explain the plan for a query.
    async fn explain_plan(&self, query: &AnyQuery, verbose: bool) -> Result<String> {
        let plan = self.create_plan(query, Default::default()).await?;
        let display = DisplayableExecutionPlan::new(plan.as_ref());

        Ok(format!("{}", display.indent(verbose)))
    }
    async fn analyze_plan(
        &self,
        query: &AnyQuery,
        options: QueryExecutionOptions,
    ) -> Result<String>;

    /// Add new records to the table.
    async fn add(
        &self,
        add: AddDataBuilder<NoData>,
        data: Box<dyn arrow_array::RecordBatchReader + Send>,
    ) -> Result<()>;
    /// Delete rows from the table.
    async fn delete(&self, predicate: &str) -> Result<()>;
    /// Update rows in the table.
    async fn update(&self, update: UpdateBuilder) -> Result<u64>;
    /// Create an index on the provided column(s).
    async fn create_index(&self, index: IndexBuilder) -> Result<()>;
    /// List the indices on the table.
    async fn list_indices(&self) -> Result<Vec<IndexConfig>>;
    /// Drop an index from the table.
    async fn drop_index(&self, name: &str) -> Result<()>;
    /// Prewarm an index in the table
    async fn prewarm_index(&self, name: &str) -> Result<()>;
    /// Get statistics about the index.
    async fn index_stats(&self, index_name: &str) -> Result<Option<IndexStatistics>>;
    /// Merge insert new records into the table.
    async fn merge_insert(
        &self,
        params: MergeInsertBuilder,
        new_data: Box<dyn RecordBatchReader + Send>,
    ) -> Result<()>;
    /// Optimize the dataset.
    async fn optimize(&self, action: OptimizeAction) -> Result<OptimizeStats>;
    /// Add columns to the table.
    async fn add_columns(
        &self,
        transforms: NewColumnTransform,
        read_columns: Option<Vec<String>>,
    ) -> Result<()>;
    /// Alter columns in the table.
    async fn alter_columns(&self, alterations: &[ColumnAlteration]) -> Result<()>;
    /// Drop columns from the table.
    async fn drop_columns(&self, columns: &[&str]) -> Result<()>;
    /// Get the version of the table.
    async fn version(&self) -> Result<u64>;
    /// Checkout a specific version of the table.
    async fn checkout(&self, version: u64) -> Result<()>;
    /// Checkout the latest version of the table.
    async fn checkout_latest(&self) -> Result<()>;
    /// Restore the table to the currently checked out version.
    async fn restore(&self) -> Result<()>;
    /// List the versions of the table.
    async fn list_versions(&self) -> Result<Vec<Version>>;
    /// Get the table definition.
    async fn table_definition(&self) -> Result<TableDefinition>;
    /// Get the table URI
    fn dataset_uri(&self) -> &str;
    /// Poll until the columns are fully indexed. Will return Error::Timeout if the columns
    /// are not fully indexed within the timeout.
    async fn wait_for_index(
        &self,
        index_names: &[&str],
        timeout: std::time::Duration,
    ) -> Result<()>;
}

/// A Table is a collection of strong typed Rows.
///
/// The type of the each row is defined in Apache Arrow [Schema].
#[derive(Clone)]
pub struct Table {
    inner: Arc<dyn BaseTable>,
    embedding_registry: Arc<dyn EmbeddingRegistry>,
}

#[cfg(all(test, feature = "remote"))]
mod test_utils {
    use super::*;

    impl Table {
        pub fn new_with_handler<T>(
            name: impl Into<String>,
            handler: impl Fn(reqwest::Request) -> http::Response<T> + Clone + Send + Sync + 'static,
        ) -> Self
        where
            T: Into<reqwest::Body>,
        {
            let inner = Arc::new(crate::remote::table::RemoteTable::new_mock(
                name.into(),
                handler,
                None,
            ));
            Self {
                inner,
                // Registry is unused.
                embedding_registry: Arc::new(MemoryRegistry::new()),
            }
        }

        pub fn new_with_handler_version<T>(
            name: impl Into<String>,
            version: semver::Version,
            handler: impl Fn(reqwest::Request) -> http::Response<T> + Clone + Send + Sync + 'static,
        ) -> Self
        where
            T: Into<reqwest::Body>,
        {
            let inner = Arc::new(crate::remote::table::RemoteTable::new_mock(
                name.into(),
                handler,
                Some(version),
            ));
            Self {
                inner,
                // Registry is unused.
                embedding_registry: Arc::new(MemoryRegistry::new()),
            }
        }
    }
}

impl std::fmt::Display for Table {
    fn fmt(&self, f: &mut std::fmt::Formatter<'_>) -> std::fmt::Result {
        write!(f, "{}", self.inner)
    }
}

impl Table {
    pub fn new(inner: Arc<dyn BaseTable>) -> Self {
        Self {
            inner,
            embedding_registry: Arc::new(MemoryRegistry::new()),
        }
    }

    pub fn base_table(&self) -> &Arc<dyn BaseTable> {
        &self.inner
    }

    pub(crate) fn new_with_embedding_registry(
        inner: Arc<dyn BaseTable>,
        embedding_registry: Arc<dyn EmbeddingRegistry>,
    ) -> Self {
        Self {
            inner,
            embedding_registry,
        }
    }

    /// Cast as [`NativeTable`], or return None it if is not a [`NativeTable`].
    ///
    /// Warning: This function will be removed soon (features exclusive to NativeTable
    ///          will be added to Table)
    pub fn as_native(&self) -> Option<&NativeTable> {
        self.inner.as_native()
    }

    /// Get the name of the table.
    pub fn name(&self) -> &str {
        self.inner.name()
    }

    /// Get the dataset of the table if it is a native table
    ///
    /// Returns None otherwise
    pub fn dataset(&self) -> Option<&dataset::DatasetConsistencyWrapper> {
        self.inner.as_native().map(|t| &t.dataset)
    }

    /// Get the arrow [Schema] of the table.
    pub async fn schema(&self) -> Result<SchemaRef> {
        self.inner.schema().await
    }

    /// Count the number of rows in this dataset.
    ///
    /// # Arguments
    ///
    /// * `filter` if present, only count rows matching the filter
    pub async fn count_rows(&self, filter: Option<String>) -> Result<usize> {
        self.inner.count_rows(filter.map(Filter::Sql)).await
    }

    /// Insert new records into this Table
    ///
    /// # Arguments
    ///
    /// * `batches` data to be added to the Table
    /// * `options` options to control how data is added
    pub fn add<T: IntoArrow>(&self, batches: T) -> AddDataBuilder<T> {
        AddDataBuilder {
            parent: self.inner.clone(),
            data: batches,
            mode: AddDataMode::Append,
            write_options: WriteOptions::default(),
            embedding_registry: Some(self.embedding_registry.clone()),
        }
    }

    /// Update existing records in the Table
    ///
    /// An update operation can be used to adjust existing values.  Use the
    /// returned builder to specify which columns to update.  The new value
    /// can be a literal value (e.g. replacing nulls with some default value)
    /// or an expression applied to the old value (e.g. incrementing a value)
    ///
    /// An optional condition can be specified (e.g. "only update if the old
    /// value is 0")
    ///
    /// Note: if your condition is something like "some_id_column == 7" and
    /// you are updating many rows (with different ids) then you will get
    /// better performance with a single [`merge_insert`] call instead of
    /// repeatedly calilng this method.
    pub fn update(&self) -> UpdateBuilder {
        UpdateBuilder::new(self.inner.clone())
    }

    /// Delete the rows from table that match the predicate.
    ///
    /// # Arguments
    /// - `predicate` - The SQL predicate string to filter the rows to be deleted.
    ///
    /// # Example
    ///
    /// ```no_run
    /// # use std::sync::Arc;
    /// # use arrow_array::{FixedSizeListArray, types::Float32Type, RecordBatch,
    /// #   RecordBatchIterator, Int32Array};
    /// # use arrow_schema::{Schema, Field, DataType};
    /// # tokio::runtime::Runtime::new().unwrap().block_on(async {
    /// let tmpdir = tempfile::tempdir().unwrap();
    /// let db = lancedb::connect(tmpdir.path().to_str().unwrap())
    ///     .execute()
    ///     .await
    ///     .unwrap();
    /// # let schema = Arc::new(Schema::new(vec![
    /// #  Field::new("id", DataType::Int32, false),
    /// #  Field::new("vector", DataType::FixedSizeList(
    /// #    Arc::new(Field::new("item", DataType::Float32, true)), 128), true),
    /// # ]));
    /// let batches = RecordBatchIterator::new(
    ///     vec![RecordBatch::try_new(
    ///         schema.clone(),
    ///         vec![
    ///             Arc::new(Int32Array::from_iter_values(0..10)),
    ///             Arc::new(
    ///                 FixedSizeListArray::from_iter_primitive::<Float32Type, _, _>(
    ///                     (0..10).map(|_| Some(vec![Some(1.0); 128])),
    ///                     128,
    ///                 ),
    ///             ),
    ///         ],
    ///     )
    ///     .unwrap()]
    ///     .into_iter()
    ///     .map(Ok),
    ///     schema.clone(),
    /// );
    /// let tbl = db
    ///     .create_table("delete_test", Box::new(batches))
    ///     .execute()
    ///     .await
    ///     .unwrap();
    /// tbl.delete("id > 5").await.unwrap();
    /// # });
    /// ```
    pub async fn delete(&self, predicate: &str) -> Result<()> {
        self.inner.delete(predicate).await
    }

    /// Create an index on the provided column(s).
    ///
    /// Indices are used to speed up searches and are often needed when the size of the table
    /// becomes large (the exact size depends on many factors but somewhere between 100K rows
    /// and 1M rows is a good rule of thumb)
    ///
    /// There are a variety of indices available.  They are described more in
    /// [`crate::index::Index`].  The simplest thing to do is to use `index::Index::Auto` which
    /// will attempt to create the most useful index based on the column type and column
    /// statistics. `BTree` index is created by default for numeric, temporal, and
    /// string columns.
    ///
    /// Once an index is created it will remain until the data is overwritten (e.g. an
    /// add operation with mode overwrite) or the indexed column is dropped.
    ///
    /// Indices are not automatically updated with new data.  If you add new data to the
    /// table then the index will not include the new rows.  However, a table search will
    /// still consider the unindexed rows.  Searches will issue both an indexed search (on
    /// the data covered by the index) and a flat search (on the unindexed data) and the
    /// results will be combined.
    ///
    /// If there is enough unindexed data then the flat search will become slow and the index
    /// should be optimized.  Optimizing an index will add any unindexed data to the existing
    /// index without rerunning the full index creation process.  For more details see
    /// [Table::optimize].
    ///
    /// Note: Multi-column (composite) indices are not currently supported.  However, they will
    /// be supported in the future and the API is designed to be compatible with them.
    ///
    /// # Examples
    ///
    /// ```no_run
    /// # use std::sync::Arc;
    /// # use arrow_array::{FixedSizeListArray, types::Float32Type, RecordBatch,
    /// #   RecordBatchIterator, Int32Array};
    /// # use arrow_schema::{Schema, Field, DataType};
    /// # tokio::runtime::Runtime::new().unwrap().block_on(async {
    /// use lancedb::index::Index;
    /// let tmpdir = tempfile::tempdir().unwrap();
    /// let db = lancedb::connect(tmpdir.path().to_str().unwrap())
    ///     .execute()
    ///     .await
    ///     .unwrap();
    /// # let tbl = db.open_table("idx_test").execute().await.unwrap();
    /// // Create IVF PQ index on the "vector" column by default.
    /// tbl.create_index(&["vector"], Index::Auto)
    ///    .execute()
    ///    .await
    ///    .unwrap();
    /// // Create a BTree index on the "id" column.
    /// tbl.create_index(&["id"], Index::Auto)
    ///     .execute()
    ///     .await
    ///     .unwrap();
    /// // Create a LabelList index on the "tags" column.
    /// tbl.create_index(&["tags"], Index::LabelList(Default::default()))
    ///     .execute()
    ///     .await
    ///     .unwrap();
    /// # });
    /// ```
    pub fn create_index(&self, columns: &[impl AsRef<str>], index: Index) -> IndexBuilder {
        IndexBuilder::new(
            self.inner.clone(),
            columns
                .iter()
                .map(|val| val.as_ref().to_string())
                .collect::<Vec<_>>(),
            index,
        )
    }

    /// See [Table::create_index]
    /// For remote tables, this allows an optional wait_timeout to poll until asynchronous indexing is complete
    pub fn create_index_with_timeout(&self, columns: &[impl AsRef<str>], index: Index, wait_timeout: Option<std::time::Duration>) -> IndexBuilder {
        let mut builder = IndexBuilder::new(
            self.inner.clone(),
            columns
                .iter()
                .map(|val| val.as_ref().to_string())
                .collect::<Vec<_>>(),
            index,
        );
        if let Some(timeout) = wait_timeout {
            builder = builder.wait_timeout(timeout);
        }
        builder
    }

    /// Create a builder for a merge insert operation
    ///
    /// This operation can add rows, update rows, and remove rows all in a single
    /// transaction. It is a very generic tool that can be used to create
    /// behaviors like "insert if not exists", "update or insert (i.e. upsert)",
    /// or even replace a portion of existing data with new data (e.g. replace
    /// all data where month="january")
    ///
    /// The merge insert operation works by combining new data from a
    /// **source table** with existing data in a **target table** by using a
    /// join.  There are three categories of records.
    ///
    /// "Matched" records are records that exist in both the source table and
    /// the target table. "Not matched" records exist only in the source table
    /// (e.g. these are new data) "Not matched by source" records exist only
    /// in the target table (this is old data)
    ///
    /// The builder returned by this method can be used to customize what
    /// should happen for each category of data.
    ///
    /// Please note that the data may appear to be reordered as part of this
    /// operation.  This is because updated rows will be deleted from the
    /// dataset and then reinserted at the end with the new values.
    ///
    /// # Arguments
    ///
    /// * `on` One or more columns to join on.  This is how records from the
    ///   source table and target table are matched.  Typically this is some
    ///   kind of key or id column.
    ///
    /// # Examples
    ///
    /// ```no_run
    /// # use std::sync::Arc;
    /// # use arrow_array::{FixedSizeListArray, types::Float32Type, RecordBatch,
    /// #   RecordBatchIterator, Int32Array};
    /// # use arrow_schema::{Schema, Field, DataType};
    /// # tokio::runtime::Runtime::new().unwrap().block_on(async {
    /// let tmpdir = tempfile::tempdir().unwrap();
    /// let db = lancedb::connect(tmpdir.path().to_str().unwrap())
    ///     .execute()
    ///     .await
    ///     .unwrap();
    /// # let tbl = db.open_table("idx_test").execute().await.unwrap();
    /// # let schema = Arc::new(Schema::new(vec![
    /// #  Field::new("id", DataType::Int32, false),
    /// #  Field::new("vector", DataType::FixedSizeList(
    /// #    Arc::new(Field::new("item", DataType::Float32, true)), 128), true),
    /// # ]));
    /// let new_data = RecordBatchIterator::new(
    ///     vec![RecordBatch::try_new(
    ///         schema.clone(),
    ///         vec![
    ///             Arc::new(Int32Array::from_iter_values(0..10)),
    ///             Arc::new(
    ///                 FixedSizeListArray::from_iter_primitive::<Float32Type, _, _>(
    ///                     (0..10).map(|_| Some(vec![Some(1.0); 128])),
    ///                     128,
    ///                 ),
    ///             ),
    ///         ],
    ///     )
    ///     .unwrap()]
    ///     .into_iter()
    ///     .map(Ok),
    ///     schema.clone(),
    /// );
    /// // Perform an upsert operation
    /// let mut merge_insert = tbl.merge_insert(&["id"]);
    /// merge_insert
    ///     .when_matched_update_all(None)
    ///     .when_not_matched_insert_all();
    /// merge_insert.execute(Box::new(new_data)).await.unwrap();
    /// # });
    /// ```
    pub fn merge_insert(&self, on: &[&str]) -> MergeInsertBuilder {
        MergeInsertBuilder::new(
            self.inner.clone(),
            on.iter().map(|s| s.to_string()).collect(),
        )
    }

    /// Create a [`Query`] Builder.
    ///
    /// Queries allow you to search your existing data.  By default the query will
    /// return all the data in the table in no particular order.  The builder
    /// returned by this method can be used to control the query using filtering,
    /// vector similarity, sorting, and more.
    ///
    /// Note: By default, all columns are returned.  For best performance, you should
    /// only fetch the columns you need.  See [`Query::select_with_projection`] for
    /// more details.
    ///
    /// When appropriate, various indices and statistics will be used to accelerate
    /// the query.
    ///
    /// # Examples
    ///
    /// ## Vector search
    ///
    /// This example will find the 10 rows whose value in the "vector" column are
    /// closest to the query vector [1.0, 2.0, 3.0].  If an index has been created
    /// on the "vector" column then this will perform an ANN search.
    ///
    /// The [`Query::refine_factor`] and [`Query::nprobes`] methods are used to
    /// control the recall / latency tradeoff of the search.
    ///
    /// ```no_run
    /// # use arrow_array::RecordBatch;
    /// # use futures::TryStreamExt;
    /// # tokio::runtime::Runtime::new().unwrap().block_on(async {
    /// # let conn = lancedb::connect("/tmp").execute().await.unwrap();
    /// # let tbl = conn.open_table("tbl").execute().await.unwrap();
    /// use crate::lancedb::Table;
    /// use crate::lancedb::query::ExecutableQuery;
    /// let stream = tbl
    ///     .query()
    ///     .nearest_to(&[1.0, 2.0, 3.0])
    ///     .unwrap()
    ///     .refine_factor(5)
    ///     .nprobes(10)
    ///     .execute()
    ///     .await
    ///     .unwrap();
    /// let batches: Vec<RecordBatch> = stream.try_collect().await.unwrap();
    /// # });
    /// ```
    ///
    /// ## SQL-style filter
    ///
    /// This query will return up to 1000 rows whose value in the `id` column
    /// is greater than 5.  LanceDb supports a broad set of filtering functions.
    ///
    /// ```no_run
    /// # use arrow_array::RecordBatch;
    /// # use futures::TryStreamExt;
    /// # tokio::runtime::Runtime::new().unwrap().block_on(async {
    /// # let conn = lancedb::connect("/tmp").execute().await.unwrap();
    /// # let tbl = conn.open_table("tbl").execute().await.unwrap();
    /// use crate::lancedb::Table;
    /// use crate::lancedb::query::{ExecutableQuery, QueryBase};
    /// let stream = tbl
    ///     .query()
    ///     .only_if("id > 5")
    ///     .limit(1000)
    ///     .execute()
    ///     .await
    ///     .unwrap();
    /// let batches: Vec<RecordBatch> = stream.try_collect().await.unwrap();
    /// # });
    /// ```
    ///
    /// ## Full scan
    ///
    /// This query will return everything in the table in no particular
    /// order.
    ///
    /// ```no_run
    /// # use arrow_array::RecordBatch;
    /// # use futures::TryStreamExt;
    /// # tokio::runtime::Runtime::new().unwrap().block_on(async {
    /// # let conn = lancedb::connect("/tmp").execute().await.unwrap();
    /// # let tbl = conn.open_table("tbl").execute().await.unwrap();
    /// use crate::lancedb::Table;
    /// use crate::lancedb::query::ExecutableQuery;
    /// let stream = tbl.query().execute().await.unwrap();
    /// let batches: Vec<RecordBatch> = stream.try_collect().await.unwrap();
    /// # });
    /// ```
    pub fn query(&self) -> Query {
        Query::new(self.inner.clone())
    }

    /// Search the table with a given query vector.
    ///
    /// This is a convenience method for preparing a vector query and
    /// is the same thing as calling `nearest_to` on the builder returned
    /// by `query`.  See [`Query::nearest_to`] for more details.
    pub fn vector_search(&self, query: impl IntoQueryVector) -> Result<VectorQuery> {
        self.query().nearest_to(query)
    }

    /// Optimize the on-disk data and indices for better performance.
    ///
    /// Modeled after ``VACUUM`` in PostgreSQL.
    ///
    /// Optimization is discussed in more detail in the [OptimizeAction] documentation
    /// and covers three operations:
    ///
    ///  * Compaction: Merges small files into larger ones
    ///  * Prune: Removes old versions of the dataset
    ///  * Index: Optimizes the indices, adding new data to existing indices
    ///
    /// <section class="warning">Experimental API</section>
    ///
    /// The optimization process is undergoing active development and may change.
    /// Our goal with these changes is to improve the performance of optimization and
    /// reduce the complexity.
    ///
    /// That being said, it is essential today to run optimize if you want the best
    /// performance.  It should be stable and safe to use in production, but it our
    /// hope that the API may be simplified (or not even need to be called) in the future.
    ///
    /// The frequency an application shoudl call optimize is based on the frequency of
    /// data modifications.  If data is frequently added, deleted, or updated then
    /// optimize should be run frequently.  A good rule of thumb is to run optimize if
    /// you have added or modified 100,000 or more records or run more than 20 data
    /// modification operations.
    pub async fn optimize(&self, action: OptimizeAction) -> Result<OptimizeStats> {
        self.inner.optimize(action).await
    }

    /// Add new columns to the table, providing values to fill in.
    pub async fn add_columns(
        &self,
        transforms: NewColumnTransform,
        read_columns: Option<Vec<String>>,
    ) -> Result<()> {
        self.inner.add_columns(transforms, read_columns).await
    }

    /// Change a column's name or nullability.
    pub async fn alter_columns(&self, alterations: &[ColumnAlteration]) -> Result<()> {
        self.inner.alter_columns(alterations).await
    }

    /// Remove columns from the table.
    pub async fn drop_columns(&self, columns: &[&str]) -> Result<()> {
        self.inner.drop_columns(columns).await
    }

    /// Retrieve the version of the table
    ///
    /// LanceDb supports versioning.  Every operation that modifies the table increases
    /// version.  As long as a version hasn't been deleted you can `[Self::checkout]` that
    /// version to view the data at that point.  In addition, you can `[Self::restore]` the
    /// version to replace the current table with a previous version.
    pub async fn version(&self) -> Result<u64> {
        self.inner.version().await
    }

    /// Checks out a specific version of the Table
    ///
    /// Any read operation on the table will now access the data at the checked out version.
    /// As a consequence, calling this method will disable any read consistency interval
    /// that was previously set.
    ///
    /// This is a read-only operation that turns the table into a sort of "view"
    /// or "detached head".  Other table instances will not be affected.  To make the change
    /// permanent you can use the `[Self::restore]` method.
    ///
    /// Any operation that modifies the table will fail while the table is in a checked
    /// out state.
    ///
    /// To return the table to a normal state use `[Self::checkout_latest]`
    pub async fn checkout(&self, version: u64) -> Result<()> {
        self.inner.checkout(version).await
    }

    /// Ensures the table is pointing at the latest version
    ///
    /// This can be used to manually update a table when the read_consistency_interval is None
    /// It can also be used to undo a `[Self::checkout]` operation
    pub async fn checkout_latest(&self) -> Result<()> {
        self.inner.checkout_latest().await
    }

    /// Restore the table to the currently checked out version
    ///
    /// This operation will fail if checkout has not been called previously
    ///
    /// This operation will overwrite the latest version of the table with a
    /// previous version.  Any changes made since the checked out version will
    /// no longer be visible.
    ///
    /// Once the operation concludes the table will no longer be in a checked
    /// out state and the read_consistency_interval, if any, will apply.
    pub async fn restore(&self) -> Result<()> {
        self.inner.restore().await
    }

    /// List all the versions of the table
    pub async fn list_versions(&self) -> Result<Vec<Version>> {
        self.inner.list_versions().await
    }

    /// List all indices that have been created with [`Self::create_index`]
    pub async fn list_indices(&self) -> Result<Vec<IndexConfig>> {
        self.inner.list_indices().await
    }

    /// Get the underlying dataset URI
    ///
    /// Warning: This is an internal API and the return value is subject to change.
    pub fn dataset_uri(&self) -> &str {
        self.inner.dataset_uri()
    }

    /// Get statistics about an index.
    /// Returns None if the index does not exist.
    pub async fn index_stats(
        &self,
        index_name: impl AsRef<str>,
    ) -> Result<Option<IndexStatistics>> {
        self.inner.index_stats(index_name.as_ref()).await
    }

    /// Drop an index from the table.
    ///
    /// Note: This is not yet available in LanceDB cloud.
    ///
    /// This does not delete the index from disk, it just removes it from the table.
    /// To delete the index, run [`Self::optimize()`] after dropping the index.
    ///
    /// Use [`Self::list_indices()`] to find the names of the indices.
    pub async fn drop_index(&self, name: &str) -> Result<()> {
        self.inner.drop_index(name).await
    }

<<<<<<< HEAD
    /// Poll until the columns are fully indexed. Will return Error::Timeout if the columns
    /// are not fully indexed within the timeout.
    pub async fn wait_for_index(
        &self,
        index_names: &[&str],
        timeout: std::time::Duration,
    ) -> Result<()> {
        self.inner.wait_for_index(index_names, timeout).await
=======
    /// Prewarm an index in the table
    ///
    /// This is a hint to fully load the index into memory.  It can be used to
    /// avoid cold starts
    ///
    /// It is generally wasteful to call this if the index does not fit into the
    /// available cache.
    ///
    /// Note: This function is not yet supported on all indices, in which case it
    /// may do nothing.
    ///
    /// Use [`Self::list_indices()`] to find the names of the indices.
    pub async fn prewarm_index(&self, name: &str) -> Result<()> {
        self.inner.prewarm_index(name).await
>>>>>>> 3d7d82cf
    }

    // Take many execution plans and map them into a single plan that adds
    // a query_index column and unions them.
    pub(crate) fn multi_vector_plan(
        plans: Vec<Arc<dyn ExecutionPlan>>,
    ) -> Result<Arc<dyn ExecutionPlan>> {
        if plans.is_empty() {
            return Err(Error::InvalidInput {
                message: "No plans provided".to_string(),
            });
        }
        // Projection to keeping all existing columns
        let first_plan = plans[0].clone();
        let project_all_columns = first_plan
            .schema()
            .fields()
            .iter()
            .enumerate()
            .map(|(i, field)| {
                let expr =
                    datafusion_physical_plan::expressions::Column::new(field.name().as_str(), i);
                let expr = Arc::new(expr) as Arc<dyn datafusion_physical_plan::PhysicalExpr>;
                (expr, field.name().clone())
            })
            .collect::<Vec<_>>();

        let projected_plans = plans
            .into_iter()
            .enumerate()
            .map(|(plan_i, plan)| {
                let query_index = datafusion_common::ScalarValue::Int32(Some(plan_i as i32));
                let query_index_expr =
                    datafusion_physical_plan::expressions::Literal::new(query_index);
                let query_index_expr =
                    Arc::new(query_index_expr) as Arc<dyn datafusion_physical_plan::PhysicalExpr>;
                let mut projections = vec![(query_index_expr, "query_index".to_string())];
                projections.extend_from_slice(&project_all_columns);
                let projection = ProjectionExec::try_new(projections, plan).unwrap();
                Arc::new(projection) as Arc<dyn datafusion_physical_plan::ExecutionPlan>
            })
            .collect::<Vec<_>>();

        let unioned = Arc::new(UnionExec::new(projected_plans));
        // We require 1 partition in the final output
        let repartitioned = RepartitionExec::try_new(
            unioned,
            datafusion_physical_plan::Partitioning::RoundRobinBatch(1),
        )
        .unwrap();
        Ok(Arc::new(repartitioned))
    }
}

impl From<NativeTable> for Table {
    fn from(table: NativeTable) -> Self {
        Self::new(Arc::new(table))
    }
}

pub trait NativeTableExt {
    /// Cast as [`NativeTable`], or return None it if is not a [`NativeTable`].
    fn as_native(&self) -> Option<&NativeTable>;
}

impl NativeTableExt for Arc<dyn BaseTable> {
    fn as_native(&self) -> Option<&NativeTable> {
        self.as_any().downcast_ref::<NativeTable>()
    }
}

/// A table in a LanceDB database.
#[derive(Debug, Clone)]
pub struct NativeTable {
    name: String,
    uri: String,
    pub(crate) dataset: dataset::DatasetConsistencyWrapper,
    // This comes from the connection options. We store here so we can pass down
    // to the dataset when we recreate it (for example, in checkout_latest).
    read_consistency_interval: Option<std::time::Duration>,
}

impl std::fmt::Display for NativeTable {
    fn fmt(&self, f: &mut std::fmt::Formatter<'_>) -> std::fmt::Result {
        write!(
            f,
            "NativeTable({}, uri={}, read_consistency_interval={})",
            self.name,
            self.uri,
            match self.read_consistency_interval {
                None => {
                    "None".to_string()
                }
                Some(duration) => {
                    format!("{}s", duration.as_secs_f64())
                }
            }
        )
    }
}

impl NativeTable {
    /// Opens an existing Table
    ///
    /// # Arguments
    ///
    /// * `uri` - The uri to a [NativeTable]
    /// * `name` - The table name
    ///
    /// # Returns
    ///
    /// * A [NativeTable] object.
    pub async fn open(uri: &str) -> Result<Self> {
        let name = Self::get_table_name(uri)?;
        Self::open_with_params(uri, &name, None, None, None).await
    }

    /// Opens an existing Table
    ///
    /// # Arguments
    ///
    /// * `base_path` - The base path where the table is located
    /// * `name` The Table name
    /// * `params` The [ReadParams] to use when opening the table
    ///
    /// # Returns
    ///
    /// * A [NativeTable] object.
    pub async fn open_with_params(
        uri: &str,
        name: &str,
        write_store_wrapper: Option<Arc<dyn WrappingObjectStore>>,
        params: Option<ReadParams>,
        read_consistency_interval: Option<std::time::Duration>,
    ) -> Result<Self> {
        let params = params.unwrap_or_default();
        // patch the params if we have a write store wrapper
        let params = match write_store_wrapper.clone() {
            Some(wrapper) => params.patch_with_store_wrapper(wrapper)?,
            None => params,
        };

        let dataset = DatasetBuilder::from_uri(uri)
            .with_read_params(params)
            .load()
            .await
            .map_err(|e| match e {
                lance::Error::DatasetNotFound { .. } => Error::TableNotFound {
                    name: name.to_string(),
                },
                source => Error::Lance { source },
            })?;

        let dataset = DatasetConsistencyWrapper::new_latest(dataset, read_consistency_interval);

        Ok(Self {
            name: name.to_string(),
            uri: uri.to_string(),
            dataset,
            read_consistency_interval,
        })
    }

    fn get_table_name(uri: &str) -> Result<String> {
        let path = Path::new(uri);
        let name = path
            .file_stem()
            .ok_or(Error::TableNotFound {
                name: uri.to_string(),
            })?
            .to_str()
            .ok_or(Error::InvalidTableName {
                name: uri.to_string(),
                reason: "Table name is not valid URL".to_string(),
            })?;
        Ok(name.to_string())
    }

    /// Creates a new Table
    ///
    /// # Arguments
    ///
    /// * `uri` - The URI to the table.
    /// * `name` The Table name
    /// * `batches` RecordBatch to be saved in the database.
    /// * `params` - Write parameters.
    ///
    /// # Returns
    ///
    /// * A [TableImpl] object.
    pub async fn create(
        uri: &str,
        name: &str,
        batches: impl StreamingWriteSource,
        write_store_wrapper: Option<Arc<dyn WrappingObjectStore>>,
        params: Option<WriteParams>,
        read_consistency_interval: Option<std::time::Duration>,
    ) -> Result<Self> {
        // Default params uses format v1.
        let params = params.unwrap_or(WriteParams {
            ..Default::default()
        });
        // patch the params if we have a write store wrapper
        let params = match write_store_wrapper.clone() {
            Some(wrapper) => params.patch_with_store_wrapper(wrapper)?,
            None => params,
        };

        let insert_builder = InsertBuilder::new(uri).with_params(&params);
        let dataset = insert_builder
            .execute_stream(batches)
            .await
            .map_err(|e| match e {
                lance::Error::DatasetAlreadyExists { .. } => Error::TableAlreadyExists {
                    name: name.to_string(),
                },
                source => Error::Lance { source },
            })?;

        Ok(Self {
            name: name.to_string(),
            uri: uri.to_string(),
            dataset: DatasetConsistencyWrapper::new_latest(dataset, read_consistency_interval),
            read_consistency_interval,
        })
    }

    pub async fn create_empty(
        uri: &str,
        name: &str,
        schema: SchemaRef,
        write_store_wrapper: Option<Arc<dyn WrappingObjectStore>>,
        params: Option<WriteParams>,
        read_consistency_interval: Option<std::time::Duration>,
    ) -> Result<Self> {
        let batches = RecordBatchIterator::new(vec![], schema);
        Self::create(
            uri,
            name,
            batches,
            write_store_wrapper,
            params,
            read_consistency_interval,
        )
        .await
    }

    async fn optimize_indices(&self, options: &OptimizeOptions) -> Result<()> {
        info!("LanceDB: optimizing indices: {:?}", options);
        self.dataset
            .get_mut()
            .await?
            .optimize_indices(options)
            .await?;
        Ok(())
    }

    /// Merge new data into this table.
    pub async fn merge(
        &mut self,
        batches: impl RecordBatchReader + Send + 'static,
        left_on: &str,
        right_on: &str,
    ) -> Result<()> {
        self.dataset
            .get_mut()
            .await?
            .merge(batches, left_on, right_on)
            .await?;
        Ok(())
    }

    /// Remove old versions of the dataset from disk.
    ///
    /// # Arguments
    /// * `older_than` - The duration of time to keep versions of the dataset.
    /// * `delete_unverified` - Because they may be part of an in-progress
    ///   transaction, files newer than 7 days old are not deleted by default.
    ///   If you are sure that there are no in-progress transactions, then you
    ///   can set this to True to delete all files older than `older_than`.
    ///
    /// This calls into [lance::dataset::Dataset::cleanup_old_versions] and
    /// returns the result.
    async fn cleanup_old_versions(
        &self,
        older_than: Duration,
        delete_unverified: Option<bool>,
        error_if_tagged_old_versions: Option<bool>,
    ) -> Result<RemovalStats> {
        Ok(self
            .dataset
            .get_mut()
            .await?
            .cleanup_old_versions(older_than, delete_unverified, error_if_tagged_old_versions)
            .await?)
    }

    /// Compact files in the dataset.
    ///
    /// This can be run after making several small appends to optimize the table
    /// for faster reads.
    ///
    /// This calls into [lance::dataset::optimize::compact_files].
    async fn compact_files(
        &self,
        options: CompactionOptions,
        remap_options: Option<Arc<dyn IndexRemapperOptions>>,
    ) -> Result<CompactionMetrics> {
        let mut dataset_mut = self.dataset.get_mut().await?;
        let metrics = compact_files(&mut dataset_mut, options, remap_options).await?;
        Ok(metrics)
    }

    // TODO: why are these individual methods and not some single "get_stats" method?
    pub async fn count_fragments(&self) -> Result<usize> {
        Ok(self.dataset.get().await?.count_fragments())
    }

    pub async fn count_deleted_rows(&self) -> Result<usize> {
        Ok(self.dataset.get().await?.count_deleted_rows().await?)
    }

    pub async fn num_small_files(&self, max_rows_per_group: usize) -> Result<usize> {
        Ok(self
            .dataset
            .get()
            .await?
            .num_small_files(max_rows_per_group)
            .await)
    }

    pub async fn load_indices(&self) -> Result<Vec<VectorIndex>> {
        let dataset = self.dataset.get().await?;
        let mf = dataset.manifest();
        let indices = dataset.load_indices().await?;
        Ok(indices
            .iter()
            .map(|i| VectorIndex::new_from_format(mf, i))
            .collect())
    }

    async fn create_ivf_flat_index(
        &self,
        index: IvfFlatIndexBuilder,
        field: &Field,
        replace: bool,
    ) -> Result<()> {
        if !supported_vector_data_type(field.data_type()) {
            return Err(Error::InvalidInput {
                message: format!(
                    "An IVF Flat index cannot be created on the column `{}` which has data type {}",
                    field.name(),
                    field.data_type()
                ),
            });
        }

        let num_partitions = if let Some(n) = index.num_partitions {
            n
        } else {
            suggested_num_partitions(self.count_rows(None).await?)
        };
        let mut dataset = self.dataset.get_mut().await?;
        let lance_idx_params = lance::index::vector::VectorIndexParams::ivf_flat(
            num_partitions as usize,
            index.distance_type.into(),
        );
        dataset
            .create_index(
                &[field.name()],
                IndexType::Vector,
                None,
                &lance_idx_params,
                replace,
            )
            .await?;
        Ok(())
    }

    async fn create_ivf_pq_index(
        &self,
        index: IvfPqIndexBuilder,
        field: &Field,
        replace: bool,
    ) -> Result<()> {
        if !supported_vector_data_type(field.data_type()) {
            return Err(Error::InvalidInput {
                message: format!(
                    "An IVF PQ index cannot be created on the column `{}` which has data type {}",
                    field.name(),
                    field.data_type()
                ),
            });
        }

        let num_partitions = if let Some(n) = index.num_partitions {
            n
        } else {
            suggested_num_partitions(self.count_rows(None).await?)
        };
        let num_sub_vectors: u32 = if let Some(n) = index.num_sub_vectors {
            n
        } else {
            let dim = infer_vector_dim(field.data_type())?;
            suggested_num_sub_vectors(dim as u32)
        };
        let mut dataset = self.dataset.get_mut().await?;
        let lance_idx_params = lance::index::vector::VectorIndexParams::ivf_pq(
            num_partitions as usize,
            /*num_bits=*/ 8,
            num_sub_vectors as usize,
            index.distance_type.into(),
            index.max_iterations as usize,
        );
        dataset
            .create_index(
                &[field.name()],
                IndexType::Vector,
                None,
                &lance_idx_params,
                replace,
            )
            .await?;
        Ok(())
    }

    async fn create_ivf_hnsw_pq_index(
        &self,
        index: IvfHnswPqIndexBuilder,
        field: &Field,
        replace: bool,
    ) -> Result<()> {
        if !supported_vector_data_type(field.data_type()) {
            return Err(Error::InvalidInput {
                message: format!(
                    "An IVF HNSW PQ index cannot be created on the column `{}` which has data type {}",
                    field.name(),
                    field.data_type()
                ),
            });
        }

        let num_partitions: u32 = if let Some(n) = index.num_partitions {
            n
        } else {
            match field.data_type() {
                arrow_schema::DataType::FixedSizeList(_, n) => Ok::<u32, Error>(
                    suggested_num_partitions_for_hnsw(self.count_rows(None).await?, *n as u32),
                ),
                _ => Err(Error::Schema {
                    message: format!("Column '{}' is not a FixedSizeList", field.name()),
                }),
            }?
        };

        let num_sub_vectors: u32 = if let Some(n) = index.num_sub_vectors {
            n
        } else {
            match field.data_type() {
                arrow_schema::DataType::FixedSizeList(_, n) => {
                    Ok::<u32, Error>(suggested_num_sub_vectors(*n as u32))
                }
                _ => Err(Error::Schema {
                    message: format!("Column '{}' is not a FixedSizeList", field.name()),
                }),
            }?
        };

        let mut dataset = self.dataset.get_mut().await?;
        let mut ivf_params = IvfBuildParams::new(num_partitions as usize);
        ivf_params.sample_rate = index.sample_rate as usize;
        ivf_params.max_iters = index.max_iterations as usize;
        let hnsw_params = HnswBuildParams::default()
            .num_edges(index.m as usize)
            .ef_construction(index.ef_construction as usize);
        let pq_params = PQBuildParams {
            num_sub_vectors: num_sub_vectors as usize,
            ..Default::default()
        };
        let lance_idx_params = lance::index::vector::VectorIndexParams::with_ivf_hnsw_pq_params(
            index.distance_type.into(),
            ivf_params,
            hnsw_params,
            pq_params,
        );
        dataset
            .create_index(
                &[field.name()],
                IndexType::Vector,
                None,
                &lance_idx_params,
                replace,
            )
            .await?;
        Ok(())
    }

    async fn create_ivf_hnsw_sq_index(
        &self,
        index: IvfHnswSqIndexBuilder,
        field: &Field,
        replace: bool,
    ) -> Result<()> {
        if !supported_vector_data_type(field.data_type()) {
            return Err(Error::InvalidInput {
                message: format!(
                    "An IVF HNSW SQ index cannot be created on the column `{}` which has data type {}",
                    field.name(),
                    field.data_type()
                ),
            });
        }

        let num_partitions: u32 = if let Some(n) = index.num_partitions {
            n
        } else {
            match field.data_type() {
                arrow_schema::DataType::FixedSizeList(_, n) => Ok::<u32, Error>(
                    suggested_num_partitions_for_hnsw(self.count_rows(None).await?, *n as u32),
                ),
                _ => Err(Error::Schema {
                    message: format!("Column '{}' is not a FixedSizeList", field.name()),
                }),
            }?
        };

        let mut dataset = self.dataset.get_mut().await?;
        let mut ivf_params = IvfBuildParams::new(num_partitions as usize);
        ivf_params.sample_rate = index.sample_rate as usize;
        ivf_params.max_iters = index.max_iterations as usize;
        let hnsw_params = HnswBuildParams::default()
            .num_edges(index.m as usize)
            .ef_construction(index.ef_construction as usize);
        let sq_params = SQBuildParams {
            sample_rate: index.sample_rate as usize,
            ..Default::default()
        };
        let lance_idx_params = lance::index::vector::VectorIndexParams::with_ivf_hnsw_sq_params(
            index.distance_type.into(),
            ivf_params,
            hnsw_params,
            sq_params,
        );
        dataset
            .create_index(
                &[field.name()],
                IndexType::Vector,
                None,
                &lance_idx_params,
                replace,
            )
            .await?;
        Ok(())
    }

    async fn create_auto_index(&self, field: &Field, opts: IndexBuilder) -> Result<()> {
        if supported_vector_data_type(field.data_type()) {
            self.create_ivf_pq_index(IvfPqIndexBuilder::default(), field, opts.replace)
                .await
        } else if supported_btree_data_type(field.data_type()) {
            self.create_btree_index(field, opts).await
        } else {
            Err(Error::InvalidInput {
                message: format!(
                    "there are no indices supported for the field `{}` with the data type {}",
                    field.name(),
                    field.data_type()
                ),
            })
        }
    }

    async fn create_btree_index(&self, field: &Field, opts: IndexBuilder) -> Result<()> {
        if !supported_btree_data_type(field.data_type()) {
            return Err(Error::Schema {
                message: format!(
                    "A BTree index cannot be created on the field `{}` which has data type {}",
                    field.name(),
                    field.data_type()
                ),
            });
        }

        let mut dataset = self.dataset.get_mut().await?;
        let lance_idx_params = lance_index::scalar::ScalarIndexParams {
            force_index_type: Some(lance_index::scalar::ScalarIndexType::BTree),
        };
        dataset
            .create_index(
                &[field.name()],
                IndexType::BTree,
                None,
                &lance_idx_params,
                opts.replace,
            )
            .await?;
        Ok(())
    }

    async fn create_bitmap_index(&self, field: &Field, opts: IndexBuilder) -> Result<()> {
        if !supported_bitmap_data_type(field.data_type()) {
            return Err(Error::Schema {
                message: format!(
                    "A Bitmap index cannot be created on the field `{}` which has data type {}",
                    field.name(),
                    field.data_type()
                ),
            });
        }

        let mut dataset = self.dataset.get_mut().await?;
        let lance_idx_params = lance_index::scalar::ScalarIndexParams {
            force_index_type: Some(lance_index::scalar::ScalarIndexType::Bitmap),
        };
        dataset
            .create_index(
                &[field.name()],
                IndexType::Bitmap,
                None,
                &lance_idx_params,
                opts.replace,
            )
            .await?;
        Ok(())
    }

    async fn create_label_list_index(&self, field: &Field, opts: IndexBuilder) -> Result<()> {
        if !supported_label_list_data_type(field.data_type()) {
            return Err(Error::Schema {
                message: format!(
                    "A LabelList index cannot be created on the field `{}` which has data type {}",
                    field.name(),
                    field.data_type()
                ),
            });
        }

        let mut dataset = self.dataset.get_mut().await?;
        let lance_idx_params = lance_index::scalar::ScalarIndexParams {
            force_index_type: Some(lance_index::scalar::ScalarIndexType::LabelList),
        };
        dataset
            .create_index(
                &[field.name()],
                IndexType::LabelList,
                None,
                &lance_idx_params,
                opts.replace,
            )
            .await?;
        Ok(())
    }

    async fn create_fts_index(
        &self,
        field: &Field,
        fts_opts: FtsIndexBuilder,
        replace: bool,
    ) -> Result<()> {
        if !supported_fts_data_type(field.data_type()) {
            return Err(Error::Schema {
                message: format!(
                    "A FTS index cannot be created on the field `{}` which has data type {}",
                    field.name(),
                    field.data_type()
                ),
            });
        }

        let mut dataset = self.dataset.get_mut().await?;
        let fts_params = lance_index::scalar::InvertedIndexParams {
            with_position: fts_opts.with_position,
            tokenizer_config: fts_opts.tokenizer_configs,
        };
        dataset
            .create_index(
                &[field.name()],
                IndexType::Inverted,
                None,
                &fts_params,
                replace,
            )
            .await?;
        Ok(())
    }

    async fn generic_query(
        &self,
        query: &AnyQuery,
        options: QueryExecutionOptions,
    ) -> Result<DatasetRecordBatchStream> {
        let plan = self.create_plan(query, options.clone()).await?;
        let inner = execute_plan(plan, Default::default())?;
        let inner = if let Some(timeout) = options.timeout {
            TimeoutStream::new_boxed(inner, timeout)
        } else {
            inner
        };
        Ok(DatasetRecordBatchStream::new(inner))
    }

    /// Check whether the table uses V2 manifest paths.
    ///
    /// See [Self::migrate_manifest_paths_v2] and [ManifestNamingScheme] for
    /// more information.
    pub async fn uses_v2_manifest_paths(&self) -> Result<bool> {
        let dataset = self.dataset.get().await?;
        Ok(dataset.manifest_naming_scheme == ManifestNamingScheme::V2)
    }

    /// Migrate the table to use the new manifest path scheme.
    ///
    /// This function will rename all V1 manifests to V2 manifest paths.
    /// These paths provide more efficient opening of datasets with many versions
    /// on object stores.
    ///
    /// This function is idempotent, and can be run multiple times without
    /// changing the state of the object store.
    ///
    /// However, it should not be run while other concurrent operations are happening.
    /// And it should also run until completion before resuming other operations.
    ///
    /// You can use [Self::uses_v2_manifest_paths] to check if the table is already
    /// using V2 manifest paths.
    pub async fn migrate_manifest_paths_v2(&self) -> Result<()> {
        let mut dataset = self.dataset.get_mut().await?;
        dataset.migrate_manifest_paths_v2().await?;
        Ok(())
    }

    /// Get the table manifest
    pub async fn manifest(&self) -> Result<Manifest> {
        let dataset = self.dataset.get().await?;
        Ok(dataset.manifest().clone())
    }

    /// Update key-value pairs in config.
    pub async fn update_config(
        &self,
        upsert_values: impl IntoIterator<Item = (String, String)>,
    ) -> Result<()> {
        let mut dataset = self.dataset.get_mut().await?;
        dataset.update_config(upsert_values).await?;
        Ok(())
    }

    /// Delete keys from the config
    pub async fn delete_config_keys(&self, delete_keys: &[&str]) -> Result<()> {
        let mut dataset = self.dataset.get_mut().await?;
        dataset.delete_config_keys(delete_keys).await?;
        Ok(())
    }

    /// Update schema metadata
    pub async fn replace_schema_metadata(
        &self,
        upsert_values: impl IntoIterator<Item = (String, String)>,
    ) -> Result<()> {
        let mut dataset = self.dataset.get_mut().await?;
        dataset.replace_schema_metadata(upsert_values).await?;
        Ok(())
    }

    /// Update field metadata
    ///
    /// # Arguments:
    /// * `new_values` - An iterator of tuples where the first element is the
    ///   field id and the second element is a hashmap of metadata key-value
    ///   pairs.
    ///
    pub async fn replace_field_metadata(
        &self,
        new_values: impl IntoIterator<Item = (u32, HashMap<String, String>)>,
    ) -> Result<()> {
        let mut dataset = self.dataset.get_mut().await?;
        dataset.replace_field_metadata(new_values).await?;
        Ok(())
    }
}

#[async_trait::async_trait]
impl BaseTable for NativeTable {
    fn as_any(&self) -> &dyn std::any::Any {
        self
    }

    fn name(&self) -> &str {
        self.name.as_str()
    }

    async fn version(&self) -> Result<u64> {
        Ok(self.dataset.get().await?.version().version)
    }

    async fn checkout(&self, version: u64) -> Result<()> {
        self.dataset.as_time_travel(version).await
    }

    async fn checkout_latest(&self) -> Result<()> {
        self.dataset
            .as_latest(self.read_consistency_interval)
            .await?;
        self.dataset.reload().await
    }

    async fn list_versions(&self) -> Result<Vec<Version>> {
        Ok(self.dataset.get().await?.versions().await?)
    }

    async fn restore(&self) -> Result<()> {
        let version =
            self.dataset
                .time_travel_version()
                .await
                .ok_or_else(|| Error::InvalidInput {
                    message: "you must run checkout before running restore".to_string(),
                })?;
        {
            // Use get_mut_unchecked as restore is the only "write" operation that is allowed
            // when the table is in time travel mode.
            // Also, drop the guard after .restore because as_latest will need it
            let mut dataset = self.dataset.get_mut_unchecked().await?;
            debug_assert_eq!(dataset.version().version, version);
            dataset.restore().await?;
        }
        self.dataset
            .as_latest(self.read_consistency_interval)
            .await?;
        Ok(())
    }

    async fn schema(&self) -> Result<SchemaRef> {
        let lance_schema = self.dataset.get().await?.schema().clone();
        Ok(Arc::new(Schema::from(&lance_schema)))
    }

    async fn table_definition(&self) -> Result<TableDefinition> {
        let schema = self.schema().await?;
        TableDefinition::try_from_rich_schema(schema)
    }

    async fn count_rows(&self, filter: Option<Filter>) -> Result<usize> {
        let dataset = self.dataset.get().await?;
        match filter {
            None => Ok(dataset.count_rows(None).await?),
            Some(Filter::Sql(sql)) => Ok(dataset.count_rows(Some(sql)).await?),
            Some(Filter::Datafusion(_)) => Err(Error::NotSupported {
                message: "Datafusion filters are not yet supported".to_string(),
            }),
        }
    }

    async fn add(
        &self,
        add: AddDataBuilder<NoData>,
        data: Box<dyn RecordBatchReader + Send>,
    ) -> Result<()> {
        let data = Box::new(MaybeEmbedded::try_new(
            data,
            self.table_definition().await?,
            add.embedding_registry,
        )?) as Box<dyn RecordBatchReader + Send>;

        let lance_params = add.write_options.lance_write_params.unwrap_or(WriteParams {
            mode: match add.mode {
                AddDataMode::Append => WriteMode::Append,
                AddDataMode::Overwrite => WriteMode::Overwrite,
            },
            ..Default::default()
        });

        let dataset = {
            // Limited scope for the mutable borrow of self.dataset avoids deadlock.
            let ds = self.dataset.get_mut().await?;
            InsertBuilder::new(Arc::new(ds.clone()))
                .with_params(&lance_params)
                .execute_stream(data)
                .await?
        };

        self.dataset.set_latest(dataset).await;
        Ok(())
    }

    async fn create_index(&self, opts: IndexBuilder) -> Result<()> {
        if opts.columns.len() != 1 {
            return Err(Error::Schema {
                message: "Multi-column (composite) indices are not yet supported".to_string(),
            });
        }
        let schema = self.schema().await?;

        let field = schema.field_with_name(&opts.columns[0])?;

        match opts.index {
            Index::Auto => self.create_auto_index(field, opts).await,
            Index::BTree(_) => self.create_btree_index(field, opts).await,
            Index::Bitmap(_) => self.create_bitmap_index(field, opts).await,
            Index::LabelList(_) => self.create_label_list_index(field, opts).await,
            Index::FTS(fts_opts) => self.create_fts_index(field, fts_opts, opts.replace).await,
            Index::IvfFlat(ivf_flat) => {
                self.create_ivf_flat_index(ivf_flat, field, opts.replace)
                    .await
            }
            Index::IvfPq(ivf_pq) => self.create_ivf_pq_index(ivf_pq, field, opts.replace).await,
            Index::IvfHnswPq(ivf_hnsw_pq) => {
                self.create_ivf_hnsw_pq_index(ivf_hnsw_pq, field, opts.replace)
                    .await
            }
            Index::IvfHnswSq(ivf_hnsw_sq) => {
                self.create_ivf_hnsw_sq_index(ivf_hnsw_sq, field, opts.replace)
                    .await
            }
        }
    }

    async fn drop_index(&self, index_name: &str) -> Result<()> {
        let mut dataset = self.dataset.get_mut().await?;
        dataset.drop_index(index_name).await?;
        Ok(())
    }

    async fn prewarm_index(&self, index_name: &str) -> Result<()> {
        let dataset = self.dataset.get().await?;
        Ok(dataset.prewarm_index(index_name).await?)
    }

    async fn update(&self, update: UpdateBuilder) -> Result<u64> {
        let dataset = self.dataset.get().await?.clone();
        let mut builder = LanceUpdateBuilder::new(Arc::new(dataset));
        if let Some(predicate) = update.filter {
            builder = builder.update_where(&predicate)?;
        }

        for (column, value) in update.columns {
            builder = builder.set(column, &value)?;
        }

        let operation = builder.build()?;
        let res = operation.execute().await?;
        self.dataset
            .set_latest(res.new_dataset.as_ref().clone())
            .await;
        Ok(res.rows_updated)
    }

    async fn create_plan(
        &self,
        query: &AnyQuery,
        options: QueryExecutionOptions,
    ) -> Result<Arc<dyn ExecutionPlan>> {
        let query = match query {
            AnyQuery::VectorQuery(query) => query.clone(),
            AnyQuery::Query(query) => VectorQueryRequest::from_plain_query(query.clone()),
        };

        let ds_ref = self.dataset.get().await?;
        let schema = ds_ref.schema();
        let mut column = query.column.clone();

        let mut query_vector = query.query_vector.first().cloned();
        if query.query_vector.len() > 1 {
            if column.is_none() {
                // Infer a vector column with the same dimension of the query vector.
                let arrow_schema = Schema::from(ds_ref.schema());
                column = Some(default_vector_column(
                    &arrow_schema,
                    Some(query.query_vector[0].len() as i32),
                )?);
            }
            let vector_field = schema.field(column.as_ref().unwrap()).unwrap();
            if let DataType::List(_) = vector_field.data_type() {
                // it's multivector, then the vectors should be treated as single query
                // concatenate the vectors into a FixedSizeList<FixedSizeList<_>>
                // it's also possible to concatenate the vectors into a List<FixedSizeList<_>>,
                // but FixedSizeList is more efficient and easier to construct
                let vectors = query
                    .query_vector
                    .iter()
                    .map(|arr| arr.as_ref())
                    .collect::<Vec<_>>();
                let dim = vectors[0].len();
                let mut fsl_builder = FixedSizeListBuilder::with_capacity(
                    Float32Builder::with_capacity(dim),
                    dim as i32,
                    vectors.len(),
                );
                for vec in vectors {
                    fsl_builder
                        .values()
                        .append_slice(vec.as_primitive::<Float32Type>().values());
                    fsl_builder.append(true);
                }
                query_vector = Some(Arc::new(fsl_builder.finish()));
            } else {
                // If there are multiple query vectors, create a plan for each of them and union them.
                let query_vecs = query.query_vector.clone();
                let plan_futures = query_vecs
                    .into_iter()
                    .map(|query_vector| {
                        let mut sub_query = query.clone();
                        sub_query.query_vector = vec![query_vector];
                        let options_ref = options.clone();
                        async move {
                            self.create_plan(&AnyQuery::VectorQuery(sub_query), options_ref)
                                .await
                        }
                    })
                    .collect::<Vec<_>>();
                let plans = futures::future::try_join_all(plan_futures).await?;
                return Table::multi_vector_plan(plans);
            }
        }

        let mut scanner: Scanner = ds_ref.scan();

        if let Some(query_vector) = query_vector {
            // If there is a vector query, default to limit=10 if unspecified
            let column = if let Some(col) = column {
                col
            } else {
                // Infer a vector column with the same dimension of the query vector.
                let arrow_schema = Schema::from(ds_ref.schema());
                default_vector_column(&arrow_schema, Some(query_vector.len() as i32))?
            };

            let (_, element_type) = lance::index::vector::utils::get_vector_type(schema, &column)?;
            let is_binary = matches!(element_type, DataType::UInt8);
            if is_binary {
                let query_vector = arrow::compute::cast(&query_vector, &DataType::UInt8)?;
                let query_vector = query_vector.as_primitive::<UInt8Type>();
                scanner.nearest(
                    &column,
                    query_vector,
                    query.base.limit.unwrap_or(DEFAULT_TOP_K),
                )?;
            } else {
                scanner.nearest(
                    &column,
                    query_vector.as_ref(),
                    query.base.limit.unwrap_or(DEFAULT_TOP_K),
                )?;
            }
        }
        scanner.limit(
            query.base.limit.map(|limit| limit as i64),
            query.base.offset.map(|offset| offset as i64),
        )?;
        scanner.nprobs(query.nprobes);
        if let Some(ef) = query.ef {
            scanner.ef(ef);
        }
        scanner.distance_range(query.lower_bound, query.upper_bound);
        scanner.use_index(query.use_index);
        scanner.prefilter(query.base.prefilter);
        match query.base.select {
            Select::Columns(ref columns) => {
                scanner.project(columns.as_slice())?;
            }
            Select::Dynamic(ref select_with_transform) => {
                scanner.project_with_transform(select_with_transform.as_slice())?;
            }
            Select::All => {}
        }

        if query.base.with_row_id {
            scanner.with_row_id();
        }

        scanner.batch_size(options.max_batch_length as usize);

        if query.base.fast_search {
            scanner.fast_search();
        }

        match &query.base.select {
            Select::Columns(select) => {
                scanner.project(select.as_slice())?;
            }
            Select::Dynamic(select_with_transform) => {
                scanner.project_with_transform(select_with_transform.as_slice())?;
            }
            Select::All => { /* Do nothing */ }
        }

        if let Some(filter) = &query.base.filter {
            match filter {
                QueryFilter::Sql(sql) => {
                    scanner.filter(sql)?;
                }
                QueryFilter::Substrait(substrait) => {
                    scanner.filter_substrait(substrait)?;
                }
                QueryFilter::Datafusion(expr) => {
                    scanner.filter_expr(expr.clone());
                }
            }
        }

        if let Some(fts) = &query.base.full_text_search {
            scanner.full_text_search(fts.clone())?;
        }

        if let Some(refine_factor) = query.refine_factor {
            scanner.refine(refine_factor);
        }

        if let Some(distance_type) = query.distance_type {
            scanner.distance_metric(distance_type.into());
        }

        Ok(scanner.create_plan().await?)
    }

    async fn query(
        &self,
        query: &AnyQuery,
        options: QueryExecutionOptions,
    ) -> Result<DatasetRecordBatchStream> {
        self.generic_query(query, options).await
    }

    async fn analyze_plan(
        &self,
        query: &AnyQuery,
        options: QueryExecutionOptions,
    ) -> Result<String> {
        let plan = self.create_plan(query, options).await?;
        Ok(lance_analyze_plan(plan, Default::default()).await?)
    }

    async fn merge_insert(
        &self,
        params: MergeInsertBuilder,
        new_data: Box<dyn RecordBatchReader + Send>,
    ) -> Result<()> {
        let dataset = Arc::new(self.dataset.get().await?.clone());
        let mut builder = LanceMergeInsertBuilder::try_new(dataset.clone(), params.on)?;
        match (
            params.when_matched_update_all,
            params.when_matched_update_all_filt,
        ) {
            (false, _) => builder.when_matched(WhenMatched::DoNothing),
            (true, None) => builder.when_matched(WhenMatched::UpdateAll),
            (true, Some(filt)) => builder.when_matched(WhenMatched::update_if(&dataset, &filt)?),
        };
        if params.when_not_matched_insert_all {
            builder.when_not_matched(lance::dataset::WhenNotMatched::InsertAll);
        } else {
            builder.when_not_matched(lance::dataset::WhenNotMatched::DoNothing);
        }
        if params.when_not_matched_by_source_delete {
            let behavior = if let Some(filter) = params.when_not_matched_by_source_delete_filt {
                WhenNotMatchedBySource::delete_if(dataset.as_ref(), &filter)?
            } else {
                WhenNotMatchedBySource::Delete
            };
            builder.when_not_matched_by_source(behavior);
        } else {
            builder.when_not_matched_by_source(WhenNotMatchedBySource::Keep);
        }
        let job = builder.try_build()?;
        let (new_dataset, _stats) = job.execute_reader(new_data).await?;
        self.dataset.set_latest(new_dataset.as_ref().clone()).await;
        Ok(())
    }

    /// Delete rows from the table
    async fn delete(&self, predicate: &str) -> Result<()> {
        self.dataset.get_mut().await?.delete(predicate).await?;
        Ok(())
    }

    async fn optimize(&self, action: OptimizeAction) -> Result<OptimizeStats> {
        let mut stats = OptimizeStats {
            compaction: None,
            prune: None,
        };
        match action {
            OptimizeAction::All => {
                stats.compaction = self
                    .optimize(OptimizeAction::Compact {
                        options: CompactionOptions::default(),
                        remap_options: None,
                    })
                    .await?
                    .compaction;
                stats.prune = self
                    .optimize(OptimizeAction::Prune {
                        older_than: None,
                        delete_unverified: None,
                        error_if_tagged_old_versions: None,
                    })
                    .await?
                    .prune;
                self.optimize(OptimizeAction::Index(OptimizeOptions::default()))
                    .await?;
            }
            OptimizeAction::Compact {
                options,
                remap_options,
            } => {
                stats.compaction = Some(self.compact_files(options, remap_options).await?);
            }
            OptimizeAction::Prune {
                older_than,
                delete_unverified,
                error_if_tagged_old_versions,
            } => {
                stats.prune = Some(
                    self.cleanup_old_versions(
                        older_than.unwrap_or(Duration::try_days(7).expect("valid delta")),
                        delete_unverified,
                        error_if_tagged_old_versions,
                    )
                    .await?,
                );
            }
            OptimizeAction::Index(options) => {
                self.optimize_indices(&options).await?;
            }
        }
        Ok(stats)
    }

    async fn add_columns(
        &self,
        transforms: NewColumnTransform,
        read_columns: Option<Vec<String>>,
    ) -> Result<()> {
        self.dataset
            .get_mut()
            .await?
            .add_columns(transforms, read_columns, None)
            .await?;
        Ok(())
    }

    async fn alter_columns(&self, alterations: &[ColumnAlteration]) -> Result<()> {
        self.dataset
            .get_mut()
            .await?
            .alter_columns(alterations)
            .await?;
        Ok(())
    }

    async fn drop_columns(&self, columns: &[&str]) -> Result<()> {
        self.dataset.get_mut().await?.drop_columns(columns).await?;
        Ok(())
    }

    async fn list_indices(&self) -> Result<Vec<IndexConfig>> {
        let dataset = self.dataset.get().await?;
        let indices = dataset.load_indices().await?;
        futures::stream::iter(indices.as_slice()).then(|idx| async {
            let stats = dataset.index_statistics(idx.name.as_str()).await?;
            let stats: serde_json::Value = serde_json::from_str(&stats).map_err(|e| Error::Runtime {
                message: format!("error deserializing index statistics: {}", e),
            })?;
            let index_type = stats.get("index_type").and_then(|v| v.as_str())
            .ok_or_else(|| Error::Runtime {
                message: "index statistics was missing index type".to_string(),
            })?;
            let index_type: crate::index::IndexType = index_type.parse().map_err(|e| Error::Runtime {
                message: format!("error parsing index type: {}", e),
            })?;

            let mut columns = Vec::with_capacity(idx.fields.len());
            for field_id in &idx.fields {
                let field = dataset.schema().field_by_id(*field_id).ok_or_else(|| Error::Runtime { message: format!("The index with name {} and uuid {} referenced a field with id {} which does not exist in the schema", idx.name, idx.uuid, field_id) })?;
                columns.push(field.name.clone());
            }

            let name = idx.name.clone();
            Ok(IndexConfig { index_type, columns, name })
        }).try_collect::<Vec<_>>().await
    }

    fn dataset_uri(&self) -> &str {
        self.uri.as_str()
    }

    async fn index_stats(&self, index_name: &str) -> Result<Option<IndexStatistics>> {
        let stats = match self
            .dataset
            .get()
            .await?
            .index_statistics(index_name.as_ref())
            .await
        {
            Ok(stats) => stats,
            Err(lance::error::Error::IndexNotFound { .. }) => return Ok(None),
            Err(e) => return Err(Error::from(e)),
        };

        let mut stats: IndexStatisticsImpl =
            serde_json::from_str(&stats).map_err(|e| Error::InvalidInput {
                message: format!("error deserializing index statistics: {}", e),
            })?;

        let first_index = stats.indices.pop().ok_or_else(|| Error::InvalidInput {
            message: "index statistics is empty".to_string(),
        })?;
        // Index type should be present at one of the levels.
        let index_type =
            stats
                .index_type
                .or(first_index.index_type)
                .ok_or_else(|| Error::InvalidInput {
                    message: "index statistics was missing index type".to_string(),
                })?;
        let loss = stats
            .indices
            .iter()
            .map(|index| index.loss.unwrap_or_default())
            .sum::<f64>();

        let loss = first_index.loss.map(|first_loss| first_loss + loss);
        Ok(Some(IndexStatistics {
            num_indexed_rows: stats.num_indexed_rows,
            num_unindexed_rows: stats.num_unindexed_rows,
            index_type,
            distance_type: first_index.metric_type,
            num_indices: stats.num_indices,
            loss,
        }))
    }

    /// Poll until the columns are fully indexed. Will return Error::Timeout if the columns
    /// are not fully indexed within the timeout.
    async fn wait_for_index(
        &self,
        index_names: &[&str],
        timeout: std::time::Duration,
    ) -> Result<()> {
        wait_for_index(self, index_names, timeout).await
    }
}

#[cfg(test)]
#[allow(deprecated)]
mod tests {
    use std::iter;
    use std::sync::atomic::{AtomicBool, Ordering};
    use std::sync::Arc;
    use std::time::Duration;

    use arrow_array::{
        builder::{ListBuilder, StringBuilder},
        Array, BooleanArray, Date32Array, FixedSizeListArray, Float32Array, Float64Array,
        Int32Array, Int64Array, LargeStringArray, RecordBatch, RecordBatchIterator,
        RecordBatchReader, StringArray, TimestampMillisecondArray, TimestampNanosecondArray,
        UInt32Array,
    };
    use arrow_data::ArrayDataBuilder;
    use arrow_schema::{DataType, Field, Schema, TimeUnit};
    use futures::TryStreamExt;
    use lance::dataset::WriteMode;
    use lance::io::{ObjectStoreParams, WrappingObjectStore};
    use lance::Dataset;
    use rand::Rng;
    use tempfile::tempdir;

    use super::*;
    use crate::connect;
    use crate::connection::ConnectBuilder;
    use crate::index::scalar::BTreeIndexBuilder;
    use crate::query::{ExecutableQuery, QueryBase};

    #[tokio::test]
    async fn test_open() {
        let tmp_dir = tempdir().unwrap();
        let dataset_path = tmp_dir.path().join("test.lance");

        let batches = make_test_batches();
        Dataset::write(batches, dataset_path.to_str().unwrap(), None)
            .await
            .unwrap();

        let table = NativeTable::open(dataset_path.to_str().unwrap())
            .await
            .unwrap();

        assert_eq!(table.name, "test")
    }

    #[tokio::test]
    async fn test_open_not_found() {
        let tmp_dir = tempdir().unwrap();
        let uri = tmp_dir.path().to_str().unwrap();
        let table = NativeTable::open(uri).await;
        assert!(matches!(table.unwrap_err(), Error::TableNotFound { .. }));
    }

    #[test]
    #[cfg(not(windows))]
    fn test_object_store_path() {
        use std::path::Path as StdPath;
        let p = StdPath::new("s3://bucket/path/to/file");
        let c = p.join("subfile");
        assert_eq!(c.to_str().unwrap(), "s3://bucket/path/to/file/subfile");
    }

    #[tokio::test]
    async fn test_count_rows() {
        let tmp_dir = tempdir().unwrap();
        let uri = tmp_dir.path().to_str().unwrap();

        let batches = make_test_batches();
        let batches = Box::new(batches) as Box<dyn RecordBatchReader + Send>;
        let table = NativeTable::create(uri, "test", batches, None, None, None)
            .await
            .unwrap();

        assert_eq!(table.count_rows(None).await.unwrap(), 10);
        assert_eq!(
            table
                .count_rows(Some(Filter::Sql("i >= 5".to_string())))
                .await
                .unwrap(),
            5
        );
    }

    #[tokio::test]
    async fn test_add() {
        let tmp_dir = tempdir().unwrap();
        let uri = tmp_dir.path().to_str().unwrap();
        let conn = connect(uri).execute().await.unwrap();

        let batches = make_test_batches();
        let schema = batches.schema().clone();
        let table = conn.create_table("test", batches).execute().await.unwrap();
        assert_eq!(table.count_rows(None).await.unwrap(), 10);

        let new_batches = RecordBatchIterator::new(
            vec![RecordBatch::try_new(
                schema.clone(),
                vec![Arc::new(Int32Array::from_iter_values(100..110))],
            )
            .unwrap()]
            .into_iter()
            .map(Ok),
            schema.clone(),
        );

        table.add(new_batches).execute().await.unwrap();
        assert_eq!(table.count_rows(None).await.unwrap(), 20);
        assert_eq!(table.name(), "test");
    }

    #[tokio::test]
    async fn test_merge_insert() {
        let tmp_dir = tempdir().unwrap();
        let uri = tmp_dir.path().to_str().unwrap();
        let conn = connect(uri).execute().await.unwrap();

        // Create a dataset with i=0..10
        let batches = merge_insert_test_batches(0, 0);
        let table = conn
            .create_table("my_table", batches)
            .execute()
            .await
            .unwrap();
        assert_eq!(table.count_rows(None).await.unwrap(), 10);

        // Create new data with i=5..15
        let new_batches = Box::new(merge_insert_test_batches(5, 1));

        // Perform a "insert if not exists"
        let mut merge_insert_builder = table.merge_insert(&["i"]);
        merge_insert_builder.when_not_matched_insert_all();
        merge_insert_builder.execute(new_batches).await.unwrap();
        // Only 5 rows should actually be inserted
        assert_eq!(table.count_rows(None).await.unwrap(), 15);

        // Create new data with i=15..25 (no id matches)
        let new_batches = Box::new(merge_insert_test_batches(15, 2));
        // Perform a "bulk update" (should not affect anything)
        let mut merge_insert_builder = table.merge_insert(&["i"]);
        merge_insert_builder.when_matched_update_all(None);
        merge_insert_builder.execute(new_batches).await.unwrap();
        // No new rows should have been inserted
        assert_eq!(table.count_rows(None).await.unwrap(), 15);
        assert_eq!(
            table.count_rows(Some("age = 2".to_string())).await.unwrap(),
            0
        );

        // Conditional update that only replaces the age=0 data
        let new_batches = Box::new(merge_insert_test_batches(5, 3));
        let mut merge_insert_builder = table.merge_insert(&["i"]);
        merge_insert_builder.when_matched_update_all(Some("target.age = 0".to_string()));
        merge_insert_builder.execute(new_batches).await.unwrap();
        assert_eq!(
            table.count_rows(Some("age = 3".to_string())).await.unwrap(),
            5
        );
    }

    #[tokio::test]
    async fn test_add_overwrite() {
        let tmp_dir = tempdir().unwrap();
        let uri = tmp_dir.path().to_str().unwrap();
        let conn = connect(uri).execute().await.unwrap();

        let batches = make_test_batches();
        let schema = batches.schema().clone();
        let table = conn.create_table("test", batches).execute().await.unwrap();
        assert_eq!(table.count_rows(None).await.unwrap(), 10);

        let batches = vec![RecordBatch::try_new(
            schema.clone(),
            vec![Arc::new(Int32Array::from_iter_values(100..110))],
        )
        .unwrap()]
        .into_iter()
        .map(Ok);

        let new_batches = RecordBatchIterator::new(batches.clone(), schema.clone());

        // Can overwrite using AddDataOptions::mode
        table
            .add(new_batches)
            .mode(AddDataMode::Overwrite)
            .execute()
            .await
            .unwrap();
        assert_eq!(table.count_rows(None).await.unwrap(), 10);
        assert_eq!(table.name(), "test");

        // Can overwrite using underlying WriteParams (which
        // take precedence over AddDataOptions::mode)

        let param: WriteParams = WriteParams {
            mode: WriteMode::Overwrite,
            ..Default::default()
        };

        let new_batches = RecordBatchIterator::new(batches.clone(), schema.clone());
        table
            .add(new_batches)
            .write_options(WriteOptions {
                lance_write_params: Some(param),
            })
            .mode(AddDataMode::Append)
            .execute()
            .await
            .unwrap();
        assert_eq!(table.count_rows(None).await.unwrap(), 10);
        assert_eq!(table.name(), "test");
    }

    #[tokio::test]
    async fn test_update_with_predicate() {
        let tmp_dir = tempdir().unwrap();
        let dataset_path = tmp_dir.path().join("test.lance");
        let uri = dataset_path.to_str().unwrap();
        let conn = connect(uri)
            .read_consistency_interval(Duration::from_secs(0))
            .execute()
            .await
            .unwrap();

        let schema = Arc::new(Schema::new(vec![
            Field::new("id", DataType::Int32, false),
            Field::new("name", DataType::Utf8, false),
        ]));

        let record_batch_iter = RecordBatchIterator::new(
            vec![RecordBatch::try_new(
                schema.clone(),
                vec![
                    Arc::new(Int32Array::from_iter_values(0..10)),
                    Arc::new(StringArray::from_iter_values(vec![
                        "a", "b", "c", "d", "e", "f", "g", "h", "i", "j",
                    ])),
                ],
            )
            .unwrap()]
            .into_iter()
            .map(Ok),
            schema.clone(),
        );

        let table = conn
            .create_table("my_table", record_batch_iter)
            .execute()
            .await
            .unwrap();

        table
            .update()
            .only_if("id > 5")
            .column("name", "'foo'")
            .execute()
            .await
            .unwrap();

        let mut batches = table
            .query()
            .select(Select::columns(&["id", "name"]))
            .execute()
            .await
            .unwrap()
            .try_collect::<Vec<_>>()
            .await
            .unwrap();

        while let Some(batch) = batches.pop() {
            let ids = batch
                .column(0)
                .as_any()
                .downcast_ref::<Int32Array>()
                .unwrap()
                .iter()
                .collect::<Vec<_>>();
            let names = batch
                .column(1)
                .as_any()
                .downcast_ref::<StringArray>()
                .unwrap()
                .iter()
                .collect::<Vec<_>>();
            for (i, name) in names.iter().enumerate() {
                let id = ids[i].unwrap();
                let name = name.unwrap();
                if id > 5 {
                    assert_eq!(name, "foo");
                } else {
                    assert_eq!(name, &format!("{}", (b'a' + id as u8) as char));
                }
            }
        }
    }

    #[tokio::test]
    async fn test_update_all_types() {
        let tmp_dir = tempdir().unwrap();
        let dataset_path = tmp_dir.path().join("test.lance");
        let uri = dataset_path.to_str().unwrap();
        let conn = connect(uri)
            .read_consistency_interval(Duration::from_secs(0))
            .execute()
            .await
            .unwrap();

        let schema = Arc::new(Schema::new(vec![
            Field::new("int32", DataType::Int32, false),
            Field::new("int64", DataType::Int64, false),
            Field::new("uint32", DataType::UInt32, false),
            Field::new("string", DataType::Utf8, false),
            Field::new("large_string", DataType::LargeUtf8, false),
            Field::new("float32", DataType::Float32, false),
            Field::new("float64", DataType::Float64, false),
            Field::new("bool", DataType::Boolean, false),
            Field::new("date32", DataType::Date32, false),
            Field::new(
                "timestamp_ns",
                DataType::Timestamp(TimeUnit::Nanosecond, None),
                false,
            ),
            Field::new(
                "timestamp_ms",
                DataType::Timestamp(TimeUnit::Millisecond, None),
                false,
            ),
            Field::new(
                "vec_f32",
                DataType::FixedSizeList(Arc::new(Field::new("item", DataType::Float32, true)), 2),
                false,
            ),
            Field::new(
                "vec_f64",
                DataType::FixedSizeList(Arc::new(Field::new("item", DataType::Float64, true)), 2),
                false,
            ),
        ]));

        let record_batch_iter = RecordBatchIterator::new(
            vec![RecordBatch::try_new(
                schema.clone(),
                vec![
                    Arc::new(Int32Array::from_iter_values(0..10)),
                    Arc::new(Int64Array::from_iter_values(0..10)),
                    Arc::new(UInt32Array::from_iter_values(0..10)),
                    Arc::new(StringArray::from_iter_values(vec![
                        "a", "b", "c", "d", "e", "f", "g", "h", "i", "j",
                    ])),
                    Arc::new(LargeStringArray::from_iter_values(vec![
                        "a", "b", "c", "d", "e", "f", "g", "h", "i", "j",
                    ])),
                    Arc::new(Float32Array::from_iter_values((0..10).map(|i| i as f32))),
                    Arc::new(Float64Array::from_iter_values((0..10).map(|i| i as f64))),
                    Arc::new(Into::<BooleanArray>::into(vec![
                        true, false, true, false, true, false, true, false, true, false,
                    ])),
                    Arc::new(Date32Array::from_iter_values(0..10)),
                    Arc::new(TimestampNanosecondArray::from_iter_values(0..10)),
                    Arc::new(TimestampMillisecondArray::from_iter_values(0..10)),
                    Arc::new(
                        create_fixed_size_list(
                            Float32Array::from_iter_values((0..20).map(|i| i as f32)),
                            2,
                        )
                        .unwrap(),
                    ),
                    Arc::new(
                        create_fixed_size_list(
                            Float64Array::from_iter_values((0..20).map(|i| i as f64)),
                            2,
                        )
                        .unwrap(),
                    ),
                ],
            )
            .unwrap()]
            .into_iter()
            .map(Ok),
            schema.clone(),
        );

        let table = conn
            .create_table("my_table", record_batch_iter)
            .execute()
            .await
            .unwrap();

        // check it can do update for each type
        let updates: Vec<(&str, &str)> = vec![
            ("string", "'foo'"),
            ("large_string", "'large_foo'"),
            ("int32", "1"),
            ("int64", "1"),
            ("uint32", "1"),
            ("float32", "1.0"),
            ("float64", "1.0"),
            ("bool", "true"),
            ("date32", "1"),
            ("timestamp_ns", "1"),
            ("timestamp_ms", "1"),
            ("vec_f32", "[1.0, 1.0]"),
            ("vec_f64", "[1.0, 1.0]"),
        ];

        let mut update_op = table.update();
        for (column, value) in updates {
            update_op = update_op.column(column, value);
        }
        update_op.execute().await.unwrap();

        let mut batches = table
            .query()
            .select(Select::columns(&[
                "string",
                "large_string",
                "int32",
                "int64",
                "uint32",
                "float32",
                "float64",
                "bool",
                "date32",
                "timestamp_ns",
                "timestamp_ms",
                "vec_f32",
                "vec_f64",
            ]))
            .execute()
            .await
            .unwrap()
            .try_collect::<Vec<_>>()
            .await
            .unwrap();
        let batch = batches.pop().unwrap();

        macro_rules! assert_column {
            ($column:expr, $array_type:ty, $expected:expr) => {
                let array = $column
                    .as_any()
                    .downcast_ref::<$array_type>()
                    .unwrap()
                    .iter()
                    .collect::<Vec<_>>();
                for v in array {
                    assert_eq!(v, Some($expected));
                }
            };
        }

        assert_column!(batch.column(0), StringArray, "foo");
        assert_column!(batch.column(1), LargeStringArray, "large_foo");
        assert_column!(batch.column(2), Int32Array, 1);
        assert_column!(batch.column(3), Int64Array, 1);
        assert_column!(batch.column(4), UInt32Array, 1);
        assert_column!(batch.column(5), Float32Array, 1.0);
        assert_column!(batch.column(6), Float64Array, 1.0);
        assert_column!(batch.column(7), BooleanArray, true);
        assert_column!(batch.column(8), Date32Array, 1);
        assert_column!(batch.column(9), TimestampNanosecondArray, 1);
        assert_column!(batch.column(10), TimestampMillisecondArray, 1);

        let array = batch
            .column(11)
            .as_any()
            .downcast_ref::<FixedSizeListArray>()
            .unwrap()
            .iter()
            .collect::<Vec<_>>();
        for v in array {
            let v = v.unwrap();
            let f32array = v.as_any().downcast_ref::<Float32Array>().unwrap();
            for v in f32array {
                assert_eq!(v, Some(1.0));
            }
        }

        let array = batch
            .column(12)
            .as_any()
            .downcast_ref::<FixedSizeListArray>()
            .unwrap()
            .iter()
            .collect::<Vec<_>>();
        for v in array {
            let v = v.unwrap();
            let f64array = v.as_any().downcast_ref::<Float64Array>().unwrap();
            for v in f64array {
                assert_eq!(v, Some(1.0));
            }
        }
    }

    #[tokio::test]
    async fn test_update_via_expr() {
        let tmp_dir = tempdir().unwrap();
        let dataset_path = tmp_dir.path().join("test.lance");
        let uri = dataset_path.to_str().unwrap();
        let conn = connect(uri)
            .read_consistency_interval(Duration::from_secs(0))
            .execute()
            .await
            .unwrap();
        let tbl = conn
            .create_table("my_table", make_test_batches())
            .execute()
            .await
            .unwrap();
        assert_eq!(1, tbl.count_rows(Some("i == 0".to_string())).await.unwrap());
        tbl.update().column("i", "i+1").execute().await.unwrap();
        assert_eq!(0, tbl.count_rows(Some("i == 0".to_string())).await.unwrap());
    }

    #[derive(Default, Debug)]
    struct NoOpCacheWrapper {
        called: AtomicBool,
    }

    impl NoOpCacheWrapper {
        fn called(&self) -> bool {
            self.called.load(Ordering::Relaxed)
        }
    }

    impl WrappingObjectStore for NoOpCacheWrapper {
        fn wrap(
            &self,
            original: Arc<dyn object_store::ObjectStore>,
        ) -> Arc<dyn object_store::ObjectStore> {
            self.called.store(true, Ordering::Relaxed);
            original
        }
    }

    #[tokio::test]
    async fn test_open_table_options() {
        let tmp_dir = tempdir().unwrap();
        let dataset_path = tmp_dir.path().join("test.lance");
        let uri = dataset_path.to_str().unwrap();
        let conn = connect(uri).execute().await.unwrap();

        let batches = make_test_batches();

        conn.create_table("my_table", batches)
            .execute()
            .await
            .unwrap();

        let wrapper = Arc::new(NoOpCacheWrapper::default());

        let object_store_params = ObjectStoreParams {
            object_store_wrapper: Some(wrapper.clone()),
            ..Default::default()
        };
        let param = ReadParams {
            store_options: Some(object_store_params),
            ..Default::default()
        };
        assert!(!wrapper.called());
        conn.open_table("my_table")
            .lance_read_params(param)
            .execute()
            .await
            .unwrap();
        assert!(wrapper.called());
    }

    fn merge_insert_test_batches(
        offset: i32,
        age: i32,
    ) -> impl RecordBatchReader + Send + Sync + 'static {
        let schema = Arc::new(Schema::new(vec![
            Field::new("i", DataType::Int32, false),
            Field::new("age", DataType::Int32, false),
        ]));
        RecordBatchIterator::new(
            vec![RecordBatch::try_new(
                schema.clone(),
                vec![
                    Arc::new(Int32Array::from_iter_values(offset..(offset + 10))),
                    Arc::new(Int32Array::from_iter_values(iter::repeat(age).take(10))),
                ],
            )],
            schema,
        )
    }

    fn make_test_batches() -> impl RecordBatchReader + Send + Sync + 'static {
        let schema = Arc::new(Schema::new(vec![Field::new("i", DataType::Int32, false)]));
        RecordBatchIterator::new(
            vec![RecordBatch::try_new(
                schema.clone(),
                vec![Arc::new(Int32Array::from_iter_values(0..10))],
            )],
            schema,
        )
    }

    #[tokio::test]
    async fn test_create_index() {
        use arrow_array::RecordBatch;
        use arrow_schema::{DataType, Field, Schema as ArrowSchema};
        use rand;
        use std::iter::repeat_with;

        use arrow_array::Float32Array;

        let tmp_dir = tempdir().unwrap();
        let uri = tmp_dir.path().to_str().unwrap();
        let conn = connect(uri).execute().await.unwrap();

        let dimension = 16;
        let schema = Arc::new(ArrowSchema::new(vec![Field::new(
            "embeddings",
            DataType::FixedSizeList(
                Arc::new(Field::new("item", DataType::Float32, true)),
                dimension,
            ),
            false,
        )]));

        let mut rng = rand::thread_rng();
        let float_arr = Float32Array::from(
            repeat_with(|| rng.gen::<f32>())
                .take(512 * dimension as usize)
                .collect::<Vec<f32>>(),
        );

        let vectors = Arc::new(create_fixed_size_list(float_arr, dimension).unwrap());
        let batches = RecordBatchIterator::new(
            vec![RecordBatch::try_new(schema.clone(), vec![vectors.clone()]).unwrap()]
                .into_iter()
                .map(Ok),
            schema,
        );

        let table = conn.create_table("test", batches).execute().await.unwrap();

        assert_eq!(table.index_stats("my_index").await.unwrap(), None);

        table
            .create_index(&["embeddings"], Index::Auto)
            .execute()
            .await
            .unwrap();

        let index_configs = table.list_indices().await.unwrap();
        assert_eq!(index_configs.len(), 1);
        let index = index_configs.into_iter().next().unwrap();
        assert_eq!(index.index_type, crate::index::IndexType::IvfPq);
        assert_eq!(index.columns, vec!["embeddings".to_string()]);
        assert_eq!(table.count_rows(None).await.unwrap(), 512);
        assert_eq!(table.name(), "test");

        let indices = table.as_native().unwrap().load_indices().await.unwrap();
        let index_name = &indices[0].index_name;
        let stats = table.index_stats(index_name).await.unwrap().unwrap();
        assert_eq!(stats.num_indexed_rows, 512);
        assert_eq!(stats.num_unindexed_rows, 0);
        assert_eq!(stats.index_type, crate::index::IndexType::IvfPq);
        assert_eq!(stats.distance_type, Some(crate::DistanceType::L2));
        assert!(stats.loss.is_some());

        table.drop_index(index_name).await.unwrap();
        assert_eq!(table.list_indices().await.unwrap().len(), 0);
    }

    #[tokio::test]
    async fn test_create_index_ivf_hnsw_sq() {
        use arrow_array::RecordBatch;
        use arrow_schema::{DataType, Field, Schema as ArrowSchema};
        use rand;
        use std::iter::repeat_with;

        use arrow_array::Float32Array;

        let tmp_dir = tempdir().unwrap();
        let uri = tmp_dir.path().to_str().unwrap();
        let conn = connect(uri).execute().await.unwrap();

        let dimension = 16;
        let schema = Arc::new(ArrowSchema::new(vec![Field::new(
            "embeddings",
            DataType::FixedSizeList(
                Arc::new(Field::new("item", DataType::Float32, true)),
                dimension,
            ),
            false,
        )]));

        let mut rng = rand::thread_rng();
        let float_arr = Float32Array::from(
            repeat_with(|| rng.gen::<f32>())
                .take(512 * dimension as usize)
                .collect::<Vec<f32>>(),
        );

        let vectors = Arc::new(create_fixed_size_list(float_arr, dimension).unwrap());
        let batches = RecordBatchIterator::new(
            vec![RecordBatch::try_new(schema.clone(), vec![vectors.clone()]).unwrap()]
                .into_iter()
                .map(Ok),
            schema,
        );

        let table = conn.create_table("test", batches).execute().await.unwrap();

        let stats = table.index_stats("my_index").await.unwrap();
        assert!(stats.is_none());

        let index = IvfHnswSqIndexBuilder::default();
        table
            .create_index(&["embeddings"], Index::IvfHnswSq(index))
            .execute()
            .await
            .unwrap();

        let index_configs = table.list_indices().await.unwrap();
        assert_eq!(index_configs.len(), 1);
        let index = index_configs.into_iter().next().unwrap();
        assert_eq!(index.index_type, crate::index::IndexType::IvfHnswSq);
        assert_eq!(index.columns, vec!["embeddings".to_string()]);
        assert_eq!(table.count_rows(None).await.unwrap(), 512);
        assert_eq!(table.name(), "test");

        let indices = table.as_native().unwrap().load_indices().await.unwrap();
        let index_name = &indices[0].index_name;
        let stats = table.index_stats(index_name).await.unwrap().unwrap();
        assert_eq!(stats.num_indexed_rows, 512);
        assert_eq!(stats.num_unindexed_rows, 0);
    }

    #[tokio::test]
    async fn test_create_index_ivf_hnsw_pq() {
        use arrow_array::RecordBatch;
        use arrow_schema::{DataType, Field, Schema as ArrowSchema};
        use rand;
        use std::iter::repeat_with;

        use arrow_array::Float32Array;

        let tmp_dir = tempdir().unwrap();
        let uri = tmp_dir.path().to_str().unwrap();
        let conn = connect(uri).execute().await.unwrap();

        let dimension = 16;
        let schema = Arc::new(ArrowSchema::new(vec![Field::new(
            "embeddings",
            DataType::FixedSizeList(
                Arc::new(Field::new("item", DataType::Float32, true)),
                dimension,
            ),
            false,
        )]));

        let mut rng = rand::thread_rng();
        let float_arr = Float32Array::from(
            repeat_with(|| rng.gen::<f32>())
                .take(512 * dimension as usize)
                .collect::<Vec<f32>>(),
        );

        let vectors = Arc::new(create_fixed_size_list(float_arr, dimension).unwrap());
        let batches = RecordBatchIterator::new(
            vec![RecordBatch::try_new(schema.clone(), vec![vectors.clone()]).unwrap()]
                .into_iter()
                .map(Ok),
            schema,
        );

        let table = conn.create_table("test", batches).execute().await.unwrap();
        let stats = table.index_stats("my_index").await.unwrap();
        assert!(stats.is_none());

        let index = IvfHnswPqIndexBuilder::default();
        table
            .create_index(&["embeddings"], Index::IvfHnswPq(index))
            .execute()
            .await
            .unwrap();
        table
            .wait_for_index(&["embeddings_idx"], Duration::from_millis(10))
            .await
            .unwrap();
        let index_configs = table.list_indices().await.unwrap();
        assert_eq!(index_configs.len(), 1);
        let index = index_configs.into_iter().next().unwrap();
        assert_eq!(index.index_type, crate::index::IndexType::IvfHnswPq);
        assert_eq!(index.columns, vec!["embeddings".to_string()]);
        assert_eq!(table.count_rows(None).await.unwrap(), 512);
        assert_eq!(table.name(), "test");

        let indices: Vec<VectorIndex> = table.as_native().unwrap().load_indices().await.unwrap();
        let index_name = &indices[0].index_name;
        let stats = table.index_stats(index_name).await.unwrap().unwrap();
        assert_eq!(stats.num_indexed_rows, 512);
        assert_eq!(stats.num_unindexed_rows, 0);
    }

    fn create_fixed_size_list<T: Array>(values: T, list_size: i32) -> Result<FixedSizeListArray> {
        let list_type = DataType::FixedSizeList(
            Arc::new(Field::new("item", values.data_type().clone(), true)),
            list_size,
        );
        let data = ArrayDataBuilder::new(list_type)
            .len(values.len() / list_size as usize)
            .add_child_data(values.into_data())
            .build()
            .unwrap();

        Ok(FixedSizeListArray::from(data))
    }

    fn some_sample_data() -> Box<dyn RecordBatchReader + Send> {
        let batch = RecordBatch::try_new(
            Arc::new(Schema::new(vec![Field::new("i", DataType::Int32, false)])),
            vec![Arc::new(Int32Array::from(vec![1]))],
        )
        .unwrap();
        let schema = batch.schema().clone();
        let batch = Ok(batch);

        Box::new(RecordBatchIterator::new(vec![batch], schema))
    }

    #[tokio::test]
    async fn test_create_scalar_index() {
        let tmp_dir = tempdir().unwrap();
        let uri = tmp_dir.path().to_str().unwrap();

        let batch = RecordBatch::try_new(
            Arc::new(Schema::new(vec![Field::new("i", DataType::Int32, false)])),
            vec![Arc::new(Int32Array::from(vec![1]))],
        )
        .unwrap();
        let conn = ConnectBuilder::new(uri).execute().await.unwrap();
        let table = conn
            .create_table(
                "my_table",
                RecordBatchIterator::new(vec![Ok(batch.clone())], batch.schema()),
            )
            .execute()
            .await
            .unwrap();

        // Can create an index on a scalar column (will default to btree)
        table
            .create_index(&["i"], Index::Auto)
            .execute()
            .await
            .unwrap();
        table
            .wait_for_index(&["i_idx"], Duration::from_millis(10))
            .await
            .unwrap();
        let index_configs = table.list_indices().await.unwrap();
        assert_eq!(index_configs.len(), 1);
        let index = index_configs.into_iter().next().unwrap();
        assert_eq!(index.index_type, crate::index::IndexType::BTree);
        assert_eq!(index.columns, vec!["i".to_string()]);

        // Can also specify btree
        table
            .create_index(&["i"], Index::BTree(BTreeIndexBuilder::default()))
            .execute()
            .await
            .unwrap();

        let index_configs = table.list_indices().await.unwrap();
        assert_eq!(index_configs.len(), 1);
        let index = index_configs.into_iter().next().unwrap();
        assert_eq!(index.index_type, crate::index::IndexType::BTree);
        assert_eq!(index.columns, vec!["i".to_string()]);

        let indices = table.as_native().unwrap().load_indices().await.unwrap();
        let index_name = &indices[0].index_name;
        let stats = table.index_stats(index_name).await.unwrap().unwrap();
        assert_eq!(stats.num_indexed_rows, 1);
        assert_eq!(stats.num_unindexed_rows, 0);
    }

    #[tokio::test]
    async fn test_create_bitmap_index() {
        let tmp_dir = tempdir().unwrap();
        let uri = tmp_dir.path().to_str().unwrap();

        let conn = ConnectBuilder::new(uri).execute().await.unwrap();

        let schema = Arc::new(Schema::new(vec![
            Field::new("id", DataType::Int32, false),
            Field::new("category", DataType::Utf8, true),
        ]));

        let batch = RecordBatch::try_new(
            schema.clone(),
            vec![
                Arc::new(Int32Array::from_iter_values(0..100)),
                Arc::new(StringArray::from_iter_values(
                    (0..100).map(|i| format!("category_{}", i % 5)),
                )),
            ],
        )
        .unwrap();

        let table = conn
            .create_table(
                "test_bitmap",
                RecordBatchIterator::new(vec![Ok(batch.clone())], batch.schema()),
            )
            .execute()
            .await
            .unwrap();

        // Create bitmap index on the "category" column
        table
            .create_index(&["category"], Index::Bitmap(Default::default()))
            .execute()
            .await
            .unwrap();

        // Verify the index was created
        let index_configs = table.list_indices().await.unwrap();
        assert_eq!(index_configs.len(), 1);
        let index = index_configs.into_iter().next().unwrap();
        assert_eq!(index.index_type, crate::index::IndexType::Bitmap);
        assert_eq!(index.columns, vec!["category".to_string()]);
    }

    #[tokio::test]
    async fn test_create_label_list_index() {
        let tmp_dir = tempdir().unwrap();
        let uri = tmp_dir.path().to_str().unwrap();

        let conn = ConnectBuilder::new(uri).execute().await.unwrap();

        let schema = Arc::new(Schema::new(vec![
            Field::new("id", DataType::Int32, false),
            Field::new(
                "tags",
                DataType::List(Field::new("item", DataType::Utf8, true).into()),
                true,
            ),
        ]));

        const TAGS: [&str; 3] = ["cat", "dog", "fish"];

        let values_builder = StringBuilder::new();
        let mut builder = ListBuilder::new(values_builder);
        for i in 0..120 {
            builder.values().append_value(TAGS[i % 3]);
            if i % 3 == 0 {
                builder.append(true)
            }
        }
        let tags = Arc::new(builder.finish());

        let batch = RecordBatch::try_new(
            schema.clone(),
            vec![Arc::new(Int32Array::from_iter_values(0..40)), tags],
        )
        .unwrap();

        let table = conn
            .create_table(
                "test_bitmap",
                RecordBatchIterator::new(vec![Ok(batch.clone())], batch.schema()),
            )
            .execute()
            .await
            .unwrap();

        // Can not create btree or bitmap index on list column
        assert!(table
            .create_index(&["tags"], Index::BTree(Default::default()))
            .execute()
            .await
            .is_err());
        assert!(table
            .create_index(&["tags"], Index::Bitmap(Default::default()))
            .execute()
            .await
            .is_err());

        // Create bitmap index on the "category" column
        table
            .create_index(&["tags"], Index::LabelList(Default::default()))
            .execute()
            .await
            .unwrap();

        // Verify the index was created
        let index_configs = table.list_indices().await.unwrap();
        assert_eq!(index_configs.len(), 1);
        let index = index_configs.into_iter().next().unwrap();
        assert_eq!(index.index_type, crate::index::IndexType::LabelList);
        assert_eq!(index.columns, vec!["tags".to_string()]);
    }

    #[tokio::test]
    async fn test_create_inverted_index() {
        let tmp_dir = tempdir().unwrap();
        let uri = tmp_dir.path().to_str().unwrap();

        let conn = ConnectBuilder::new(uri).execute().await.unwrap();
        const WORDS: [&str; 3] = ["cat", "dog", "fish"];
        let mut text_builder = StringBuilder::new();
        let num_rows = 120;
        for i in 0..num_rows {
            text_builder.append_value(WORDS[i % 3]);
        }
        let text = Arc::new(text_builder.finish());

        let schema = Arc::new(Schema::new(vec![
            Field::new("id", DataType::Int32, false),
            Field::new("text", DataType::Utf8, true),
        ]));
        let batch = RecordBatch::try_new(
            schema.clone(),
            vec![
                Arc::new(Int32Array::from_iter_values(0..num_rows as i32)),
                text,
            ],
        )
        .unwrap();

        let table = conn
            .create_table(
                "test_bitmap",
                RecordBatchIterator::new(vec![Ok(batch.clone())], batch.schema()),
            )
            .execute()
            .await
            .unwrap();

        table
            .create_index(&["text"], Index::FTS(Default::default()))
            .execute()
            .await
            .unwrap();
        let index_configs = table.list_indices().await.unwrap();
        assert_eq!(index_configs.len(), 1);
        let index = index_configs.into_iter().next().unwrap();
        assert_eq!(index.index_type, crate::index::IndexType::FTS);
        assert_eq!(index.columns, vec!["text".to_string()]);
        assert_eq!(index.name, "text_idx");

        let stats = table.index_stats("text_idx").await.unwrap().unwrap();
        assert_eq!(stats.num_indexed_rows, num_rows);
        assert_eq!(stats.num_unindexed_rows, 0);
        assert_eq!(stats.index_type, crate::index::IndexType::FTS);
        assert_eq!(stats.distance_type, None);

        // Make sure we can call prewarm without error
        table.prewarm_index("text_idx").await.unwrap();
    }

    #[tokio::test]
    async fn test_read_consistency_interval() {
        let intervals = vec![
            None,
            Some(0),
            Some(100), // 100 ms
        ];

        for interval in intervals {
            let data = some_sample_data();

            let tmp_dir = tempdir().unwrap();
            let uri = tmp_dir.path().to_str().unwrap();

            let conn1 = ConnectBuilder::new(uri).execute().await.unwrap();
            let table1 = conn1
                .create_empty_table("my_table", data.schema())
                .execute()
                .await
                .unwrap();

            let mut conn2 = ConnectBuilder::new(uri);
            if let Some(interval) = interval {
                conn2 = conn2.read_consistency_interval(std::time::Duration::from_millis(interval));
            }
            let conn2 = conn2.execute().await.unwrap();
            let table2 = conn2.open_table("my_table").execute().await.unwrap();

            assert_eq!(table1.count_rows(None).await.unwrap(), 0);
            assert_eq!(table2.count_rows(None).await.unwrap(), 0);

            table1.add(data).execute().await.unwrap();
            assert_eq!(table1.count_rows(None).await.unwrap(), 1);

            match interval {
                None => {
                    assert_eq!(table2.count_rows(None).await.unwrap(), 0);
                    table2.checkout_latest().await.unwrap();
                    assert_eq!(table2.count_rows(None).await.unwrap(), 1);
                }
                Some(0) => {
                    assert_eq!(table2.count_rows(None).await.unwrap(), 1);
                }
                Some(100) => {
                    assert_eq!(table2.count_rows(None).await.unwrap(), 0);
                    tokio::time::sleep(Duration::from_millis(100)).await;
                    assert_eq!(table2.count_rows(None).await.unwrap(), 1);
                }
                _ => unreachable!(),
            }
        }
    }

    #[tokio::test]
    async fn test_time_travel_write() {
        let tmp_dir = tempdir().unwrap();
        let uri = tmp_dir.path().to_str().unwrap();

        let conn = ConnectBuilder::new(uri)
            .read_consistency_interval(Duration::from_secs(0))
            .execute()
            .await
            .unwrap();
        let table = conn
            .create_table("my_table", some_sample_data())
            .execute()
            .await
            .unwrap();
        let version = table.version().await.unwrap();
        table.add(some_sample_data()).execute().await.unwrap();
        table.checkout(version).await.unwrap();
        assert!(table.add(some_sample_data()).execute().await.is_err())
    }

    #[tokio::test]
    async fn test_update_dataset_config() {
        let tmp_dir = tempdir().unwrap();
        let uri = tmp_dir.path().to_str().unwrap();

        let conn = ConnectBuilder::new(uri)
            .read_consistency_interval(Duration::from_secs(0))
            .execute()
            .await
            .unwrap();

        let table = conn
            .create_table("my_table", some_sample_data())
            .execute()
            .await
            .unwrap();
        let native_tbl = table.as_native().unwrap();

        let manifest = native_tbl.manifest().await.unwrap();
        let base_config_len = manifest.config.len();

        native_tbl
            .update_config(vec![("test_key1".to_string(), "test_val1".to_string())])
            .await
            .unwrap();

        let manifest = native_tbl.manifest().await.unwrap();
        assert_eq!(manifest.config.len(), 1 + base_config_len);
        assert_eq!(
            manifest.config.get("test_key1"),
            Some(&"test_val1".to_string())
        );

        native_tbl
            .update_config(vec![("test_key2".to_string(), "test_val2".to_string())])
            .await
            .unwrap();
        let manifest = native_tbl.manifest().await.unwrap();
        assert_eq!(manifest.config.len(), 2 + base_config_len);
        assert_eq!(
            manifest.config.get("test_key1"),
            Some(&"test_val1".to_string())
        );
        assert_eq!(
            manifest.config.get("test_key2"),
            Some(&"test_val2".to_string())
        );

        native_tbl
            .update_config(vec![(
                "test_key2".to_string(),
                "test_val2_update".to_string(),
            )])
            .await
            .unwrap();
        let manifest = native_tbl.manifest().await.unwrap();
        assert_eq!(manifest.config.len(), 2 + base_config_len);
        assert_eq!(
            manifest.config.get("test_key1"),
            Some(&"test_val1".to_string())
        );
        assert_eq!(
            manifest.config.get("test_key2"),
            Some(&"test_val2_update".to_string())
        );

        native_tbl.delete_config_keys(&["test_key1"]).await.unwrap();
        let manifest = native_tbl.manifest().await.unwrap();
        assert_eq!(manifest.config.len(), 1 + base_config_len);
        assert_eq!(
            manifest.config.get("test_key2"),
            Some(&"test_val2_update".to_string())
        );
    }

    #[tokio::test]
    async fn test_schema_metadata_config() {
        let tmp_dir = tempdir().unwrap();
        let uri = tmp_dir.path().to_str().unwrap();

        let conn = ConnectBuilder::new(uri)
            .read_consistency_interval(Duration::from_secs(0))
            .execute()
            .await
            .unwrap();
        let table = conn
            .create_table("my_table", some_sample_data())
            .execute()
            .await
            .unwrap();

        let native_tbl = table.as_native().unwrap();
        let schema = native_tbl.schema().await.unwrap();
        let metadata = schema.metadata();
        assert_eq!(metadata.len(), 0);

        native_tbl
            .replace_schema_metadata(vec![("test_key1".to_string(), "test_val1".to_string())])
            .await
            .unwrap();

        let schema = native_tbl.schema().await.unwrap();
        let metadata = schema.metadata();
        assert_eq!(metadata.len(), 1);
        assert_eq!(metadata.get("test_key1"), Some(&"test_val1".to_string()));

        native_tbl
            .replace_schema_metadata(vec![
                ("test_key1".to_string(), "test_val1_update".to_string()),
                ("test_key2".to_string(), "test_val2".to_string()),
            ])
            .await
            .unwrap();
        let schema = native_tbl.schema().await.unwrap();
        let metadata = schema.metadata();
        assert_eq!(metadata.len(), 2);
        assert_eq!(
            metadata.get("test_key1"),
            Some(&"test_val1_update".to_string())
        );
        assert_eq!(metadata.get("test_key2"), Some(&"test_val2".to_string()));

        native_tbl
            .replace_schema_metadata(vec![(
                "test_key2".to_string(),
                "test_val2_update".to_string(),
            )])
            .await
            .unwrap();
        let schema = native_tbl.schema().await.unwrap();
        let metadata = schema.metadata();
        assert_eq!(
            metadata.get("test_key2"),
            Some(&"test_val2_update".to_string())
        );
    }

    #[tokio::test]
    pub async fn test_field_metadata_update() {
        let tmp_dir = tempdir().unwrap();
        let uri = tmp_dir.path().to_str().unwrap();

        let conn = ConnectBuilder::new(uri)
            .read_consistency_interval(Duration::from_secs(0))
            .execute()
            .await
            .unwrap();
        let table = conn
            .create_table("my_table", some_sample_data())
            .execute()
            .await
            .unwrap();

        let native_tbl = table.as_native().unwrap();
        let schema = native_tbl.manifest().await.unwrap().schema;

        let field = schema.field("i").unwrap();
        assert_eq!(field.metadata.len(), 0);

        native_tbl
            .replace_schema_metadata(vec![(
                "test_key2".to_string(),
                "test_val2_update".to_string(),
            )])
            .await
            .unwrap();

        let schema = native_tbl.schema().await.unwrap();
        let metadata = schema.metadata();
        assert_eq!(metadata.len(), 1);
        assert_eq!(
            metadata.get("test_key2"),
            Some(&"test_val2_update".to_string())
        );

        let mut new_field_metadata = HashMap::<String, String>::new();
        new_field_metadata.insert("test_field_key1".into(), "test_field_val1".into());
        native_tbl
            .replace_field_metadata(vec![(field.id as u32, new_field_metadata)])
            .await
            .unwrap();

        let schema = native_tbl.manifest().await.unwrap().schema;
        let field = schema.field("i").unwrap();
        assert_eq!(field.metadata.len(), 1);
        assert_eq!(
            field.metadata.get("test_field_key1"),
            Some(&"test_field_val1".to_string())
        );
    }
}<|MERGE_RESOLUTION|>--- conflicted
+++ resolved
@@ -1113,7 +1113,22 @@
         self.inner.drop_index(name).await
     }
 
-<<<<<<< HEAD
+    /// Prewarm an index in the table
+    ///
+    /// This is a hint to fully load the index into memory.  It can be used to
+    /// avoid cold starts
+    ///
+    /// It is generally wasteful to call this if the index does not fit into the
+    /// available cache.
+    ///
+    /// Note: This function is not yet supported on all indices, in which case it
+    /// may do nothing.
+    ///
+    /// Use [`Self::list_indices()`] to find the names of the indices.
+    pub async fn prewarm_index(&self, name: &str) -> Result<()> {
+        self.inner.prewarm_index(name).await
+    }
+
     /// Poll until the columns are fully indexed. Will return Error::Timeout if the columns
     /// are not fully indexed within the timeout.
     pub async fn wait_for_index(
@@ -1122,22 +1137,6 @@
         timeout: std::time::Duration,
     ) -> Result<()> {
         self.inner.wait_for_index(index_names, timeout).await
-=======
-    /// Prewarm an index in the table
-    ///
-    /// This is a hint to fully load the index into memory.  It can be used to
-    /// avoid cold starts
-    ///
-    /// It is generally wasteful to call this if the index does not fit into the
-    /// available cache.
-    ///
-    /// Note: This function is not yet supported on all indices, in which case it
-    /// may do nothing.
-    ///
-    /// Use [`Self::list_indices()`] to find the names of the indices.
-    pub async fn prewarm_index(&self, name: &str) -> Result<()> {
-        self.inner.prewarm_index(name).await
->>>>>>> 3d7d82cf
     }
 
     // Take many execution plans and map them into a single plan that adds
