--- conflicted
+++ resolved
@@ -9,14 +9,10 @@
 use crate::table::AlterColumnsResult;
 use crate::table::DeleteResult;
 use crate::table::DropColumnsResult;
-use crate::table::MergeInsertResult;
+use crate::table::MergeResult;
 use crate::table::Tags;
-<<<<<<< HEAD
 use crate::table::UpdateResult;
-use crate::table::{AddDataMode, AnyQuery, Filter};
-=======
 use crate::table::{AddDataMode, AnyQuery, Filter, TableStatistics};
->>>>>>> f315f966
 use crate::utils::{supported_btree_data_type, supported_vector_data_type};
 use crate::{DistanceType, Error, Table};
 use arrow_array::{RecordBatch, RecordBatchIterator, RecordBatchReader};
@@ -58,7 +54,6 @@
         TableDefinition, UpdateBuilder,
     },
 };
-use lance::dataset::MergeStats;
 
 const REQUEST_TIMEOUT_HEADER: HeaderName = HeaderName::from_static("x-request-timeout-ms");
 
@@ -1076,11 +1071,7 @@
         &self,
         params: MergeInsertBuilder,
         new_data: Box<dyn RecordBatchReader + Send>,
-<<<<<<< HEAD
-    ) -> Result<MergeInsertResult> {
-=======
-    ) -> Result<MergeStats> {
->>>>>>> f315f966
+    ) -> Result<MergeResult> {
         self.check_mutable().await?;
 
         let query = MergeInsertRequest::try_from(params)?;
@@ -1092,17 +1083,16 @@
 
         let (request_id, response) = self.send_streaming(request, new_data, true).await?;
 
-<<<<<<< HEAD
         let response = self.check_table_response(&request_id, response).await?;
         let body = response.text().await.err_to_http(request_id.clone())?;
 
         if body == "{}" {
             // Backward compatible with old servers
             let version = self.version().await?;
-            return Ok(MergeInsertResult { version });
-        }
-
-        let merge_insert_response: MergeInsertResult =
+            return Ok(MergeResult { version, num_deleted_rows: 0, num_inserted_rows: 0, num_updated_rows: 0 });
+        }
+
+        let merge_insert_response: MergeResult =
             serde_json::from_str(&body).map_err(|e| Error::Http {
                 source: format!("Failed to parse merge_insert response: {}", e).into(),
                 request_id,
@@ -1110,13 +1100,6 @@
             })?;
 
         Ok(merge_insert_response)
-=======
-        // TODO: server can response with these stats in response body.
-        // We should test that we can handle both empty response from old server
-        // and response with stats from new server.
-        self.check_table_response(&request_id, response).await?;
-        Ok(MergeStats::default())
->>>>>>> f315f966
     }
 
     async fn tags(&self) -> Result<Box<dyn Tags + '_>> {
