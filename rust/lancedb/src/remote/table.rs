use std::io::Cursor;
use std::sync::{Arc, Mutex};

use crate::index::Index;
use crate::index::IndexStatistics;
use crate::query::{Select, DEFAULT_TOP_K};
use crate::table::AddDataMode;
use crate::utils::{supported_btree_data_type, supported_vector_data_type};
use crate::{Error, Table};
use arrow_array::RecordBatchReader;
use arrow_ipc::reader::FileReader;
use arrow_schema::{DataType, SchemaRef};
use async_trait::async_trait;
use datafusion_common::DataFusionError;
use datafusion_physical_plan::stream::RecordBatchStreamAdapter;
use datafusion_physical_plan::{ExecutionPlan, SendableRecordBatchStream};
use futures::TryStreamExt;
use http::header::CONTENT_TYPE;
use http::StatusCode;
use lance::arrow::json::{JsonDataType, JsonSchema};
use lance::dataset::scanner::DatasetRecordBatchStream;
use lance::dataset::{ColumnAlteration, NewColumnTransform, Version};
use lance_datafusion::exec::OneShotExec;
use serde::{Deserialize, Serialize};
use tokio::sync::RwLock;

use crate::{
    connection::NoData,
    error::Result,
    index::{IndexBuilder, IndexConfig},
    query::{Query, QueryExecutionOptions, VectorQuery},
    table::{
        merge::MergeInsertBuilder, AddDataBuilder, NativeTable, OptimizeAction, OptimizeStats,
        TableDefinition, TableInternal, UpdateBuilder,
    },
};

use super::client::RequestResultExt;
use super::client::{HttpSend, RestfulLanceDbClient, Sender};
use super::{ARROW_STREAM_CONTENT_TYPE, JSON_CONTENT_TYPE};

#[derive(Debug)]
pub struct RemoteTable<S: HttpSend = Sender> {
    #[allow(dead_code)]
    client: RestfulLanceDbClient<S>,
    name: String,

    version: RwLock<Option<u64>>,
}

impl<S: HttpSend> RemoteTable<S> {
    pub fn new(client: RestfulLanceDbClient<S>, name: String) -> Self {
        Self {
            client,
            name,
            version: RwLock::new(None),
        }
    }

    async fn describe(&self) -> Result<TableDescription> {
        let version = self.current_version().await;
        self.describe_version(version).await
    }

    async fn describe_version(&self, version: Option<u64>) -> Result<TableDescription> {
        let mut request = self
            .client
            .post(&format!("/v1/table/{}/describe/", self.name));

        let body = serde_json::json!({ "version": version });
        request = request.json(&body);

        let (request_id, response) = self.client.send(request, true).await?;

        let response = self.check_table_response(&request_id, response).await?;

        match response.text().await {
            Ok(body) => serde_json::from_str(&body).map_err(|e| Error::Http {
                source: format!("Failed to parse table description: {}", e).into(),
                request_id,
                status_code: None,
            }),
            Err(err) => {
                let status_code = err.status();
                Err(Error::Http {
                    source: Box::new(err),
                    request_id,
                    status_code,
                })
            }
        }
    }

    fn reader_as_body(data: Box<dyn RecordBatchReader + Send>) -> Result<reqwest::Body> {
        // TODO: Once Phalanx supports compression, we should use it here.
        let mut writer = arrow_ipc::writer::StreamWriter::try_new(Vec::new(), &data.schema())?;

        //  Mutex is just here to make it sync. We shouldn't have any contention.
        let mut data = Mutex::new(data);
        let body_iter = std::iter::from_fn(move || match data.get_mut().unwrap().next() {
            Some(Ok(batch)) => {
                writer.write(&batch).ok()?;
                let buffer = std::mem::take(writer.get_mut());
                Some(Ok(buffer))
            }
            Some(Err(e)) => Some(Err(e)),
            None => {
                writer.finish().ok()?;
                let buffer = std::mem::take(writer.get_mut());
                Some(Ok(buffer))
            }
        });
        let body_stream = futures::stream::iter(body_iter);
        Ok(reqwest::Body::wrap_stream(body_stream))
    }

    async fn check_table_response(
        &self,
        request_id: &str,
        response: reqwest::Response,
    ) -> Result<reqwest::Response> {
        if response.status() == StatusCode::NOT_FOUND {
            return Err(Error::TableNotFound {
                name: self.name.clone(),
            });
        }

        self.client.check_response(request_id, response).await
    }

    async fn read_arrow_stream(
        &self,
        request_id: &str,
        response: reqwest::Response,
    ) -> Result<SendableRecordBatchStream> {
        let response = self.check_table_response(request_id, response).await?;

        // There isn't a way to actually stream this data yet. I have an upstream issue:
        // https://github.com/apache/arrow-rs/issues/6420
        let body = response.bytes().await.err_to_http(request_id.into())?;
        let reader = FileReader::try_new(Cursor::new(body), None)?;
        let schema = reader.schema();
        let stream = futures::stream::iter(reader).map_err(DataFusionError::from);
        Ok(Box::pin(RecordBatchStreamAdapter::new(schema, stream)))
    }

    fn apply_query_params(body: &mut serde_json::Value, params: &Query) -> Result<()> {
        if let Some(offset) = params.offset {
            body["offset"] = serde_json::Value::Number(serde_json::Number::from(offset));
        }

        if let Some(limit) = params.limit {
            body["k"] = serde_json::Value::Number(serde_json::Number::from(limit));
        }

        if let Some(filter) = &params.filter {
            body["filter"] = serde_json::Value::String(filter.clone());
        }

        match &params.select {
            Select::All => {}
            Select::Columns(columns) => {
                body["columns"] = serde_json::Value::Array(
                    columns
                        .iter()
                        .map(|s| serde_json::Value::String(s.clone()))
                        .collect(),
                );
            }
            Select::Dynamic(pairs) => {
                body["columns"] = serde_json::Value::Array(
                    pairs
                        .iter()
                        .map(|(name, expr)| serde_json::json!([name, expr]))
                        .collect(),
                );
            }
        }

        if params.fast_search {
            body["fast_search"] = serde_json::Value::Bool(true);
        }

        if params.with_row_id {
            body["with_row_id"] = serde_json::Value::Bool(true);
        }

        if let Some(full_text_search) = &params.full_text_search {
            if full_text_search.wand_factor.is_some() {
                return Err(Error::NotSupported {
                    message: "Wand factor is not yet supported in LanceDB Cloud".into(),
                });
            }
            body["full_text_query"] = serde_json::json!({
                "columns": full_text_search.columns,
                "query": full_text_search.query,
            })
        }

        Ok(())
    }

    fn apply_vector_query_params(
        mut body: serde_json::Value,
        query: &VectorQuery,
    ) -> Result<Vec<serde_json::Value>> {
        Self::apply_query_params(&mut body, &query.base)?;

        // Fill default top_k for vector queries
        if query.base.limit.is_none() {
            body["k"] = serde_json::Value::Number(serde_json::Number::from(DEFAULT_TOP_K));
        }

        // Apply general parameters, before we dispatch based on number of query vectors.
        body["prefilter"] = query.base.prefilter.into();
        body["distance_type"] = serde_json::json!(query.distance_type.unwrap_or_default());
        body["nprobes"] = query.nprobes.into();
        body["lower_bound"] = query.lower_bound.into();
        body["upper_bound"] = query.upper_bound.into();
        body["ef"] = query.ef.into();
        body["refine_factor"] = query.refine_factor.into();
        if let Some(vector_column) = query.column.as_ref() {
            body["vector_column"] = serde_json::Value::String(vector_column.clone());
        }
        if !query.use_index {
            body["bypass_vector_index"] = serde_json::Value::Bool(true);
        }

        fn vector_to_json(vector: &arrow_array::ArrayRef) -> Result<serde_json::Value> {
            match vector.data_type() {
                DataType::Float32 => {
                    let array = vector
                        .as_any()
                        .downcast_ref::<arrow_array::Float32Array>()
                        .unwrap();
                    Ok(serde_json::Value::Array(
                        array
                            .values()
                            .iter()
                            .map(|v| {
                                serde_json::Value::Number(
                                    serde_json::Number::from_f64(*v as f64).unwrap(),
                                )
                            })
                            .collect(),
                    ))
                }
                _ => Err(Error::InvalidInput {
                    message: "VectorQuery vector must be of type Float32".into(),
                }),
            }
        }

        match query.query_vector.len() {
            0 => {
                // Server takes empty vector, not null or undefined.
                body["vector"] = serde_json::Value::Array(Vec::new());
                Ok(vec![body])
            }
            1 => {
                body["vector"] = vector_to_json(&query.query_vector[0])?;
                Ok(vec![body])
            }
            _ => {
                let mut bodies = Vec::with_capacity(query.query_vector.len());
                for vector in &query.query_vector {
                    let mut body = body.clone();
                    body["vector"] = vector_to_json(vector)?;
                    bodies.push(body);
                }
                Ok(bodies)
            }
        }
    }

    async fn check_mutable(&self) -> Result<()> {
        let read_guard = self.version.read().await;
        match *read_guard {
            None => Ok(()),
            Some(version) => Err(Error::NotSupported {
                message: format!(
                    "Cannot mutate table reference fixed at version {}. Call checkout_latest() to get a mutable table reference.",
                    version
                )
            })
        }
    }

    async fn current_version(&self) -> Option<u64> {
        let read_guard = self.version.read().await;
        *read_guard
    }
}

#[derive(Deserialize)]
struct TableDescription {
    version: u64,
    schema: JsonSchema,
}

impl<S: HttpSend> std::fmt::Display for RemoteTable<S> {
    fn fmt(&self, f: &mut std::fmt::Formatter<'_>) -> std::fmt::Result {
        write!(f, "RemoteTable({})", self.name)
    }
}

#[cfg(all(test, feature = "remote"))]
mod test_utils {
    use super::*;
    use crate::remote::client::test_utils::client_with_handler;
    use crate::remote::client::test_utils::MockSender;

    impl RemoteTable<MockSender> {
        pub fn new_mock<F, T>(name: String, handler: F) -> Self
        where
            F: Fn(reqwest::Request) -> http::Response<T> + Send + Sync + 'static,
            T: Into<reqwest::Body>,
        {
            let client = client_with_handler(handler);
            Self {
                client,
                name,
                version: RwLock::new(None),
            }
        }
    }
}

#[async_trait]
impl<S: HttpSend> TableInternal for RemoteTable<S> {
    fn as_any(&self) -> &dyn std::any::Any {
        self
    }
    fn as_native(&self) -> Option<&NativeTable> {
        None
    }
    fn name(&self) -> &str {
        &self.name
    }
    async fn version(&self) -> Result<u64> {
        self.describe().await.map(|desc| desc.version)
    }
    async fn checkout(&self, version: u64) -> Result<()> {
        // check that the version exists
        self.describe_version(Some(version))
            .await
            .map_err(|e| match e {
                // try to map the error to a more user-friendly error telling them
                // specifically that the version does not exist
                Error::TableNotFound { name } => Error::TableNotFound {
                    name: format!("{} (version: {})", name, version),
                },
                e => e,
            })?;

        let mut write_guard = self.version.write().await;
        *write_guard = Some(version);
        Ok(())
    }
    async fn checkout_latest(&self) -> Result<()> {
        let mut write_guard = self.version.write().await;
        *write_guard = None;
        Ok(())
    }
    async fn restore(&self) -> Result<()> {
        self.check_mutable().await?;
        Err(Error::NotSupported {
            message: "restore is not supported on LanceDB cloud.".into(),
        })
    }

    async fn list_versions(&self) -> Result<Vec<Version>> {
        let request = self
            .client
            .post(&format!("/v1/table/{}/version/list/", self.name));
        let (request_id, response) = self.client.send(request, true).await?;
        let response = self.check_table_response(&request_id, response).await?;

        #[derive(Deserialize)]
        struct ListVersionsResponse {
            versions: Vec<Version>,
        }

        let body = response.text().await.err_to_http(request_id.clone())?;
        let body: ListVersionsResponse =
            serde_json::from_str(&body).map_err(|err| Error::Http {
                source: format!(
                    "Failed to parse list_versions response: {}, body: {}",
                    err, body
                )
                .into(),
                request_id,
                status_code: None,
            })?;

        Ok(body.versions)
    }

    async fn schema(&self) -> Result<SchemaRef> {
        let schema = self.describe().await?.schema;
        Ok(Arc::new(schema.try_into()?))
    }
    async fn count_rows(&self, filter: Option<String>) -> Result<usize> {
        let mut request = self
            .client
            .post(&format!("/v1/table/{}/count_rows/", self.name));

        let version = self.current_version().await;

        if let Some(filter) = filter {
            request = request.json(&serde_json::json!({ "predicate": filter, "version": version }));
        } else {
            let body = serde_json::json!({ "version": version });
            request = request.json(&body);
        }

        let (request_id, response) = self.client.send(request, true).await?;

        let response = self.check_table_response(&request_id, response).await?;

        let body = response.text().await.err_to_http(request_id.clone())?;

        serde_json::from_str(&body).map_err(|e| Error::Http {
            source: format!("Failed to parse row count: {}", e).into(),
            request_id,
            status_code: None,
        })
    }
    async fn add(
        &self,
        add: AddDataBuilder<NoData>,
        data: Box<dyn RecordBatchReader + Send>,
    ) -> Result<()> {
        self.check_mutable().await?;
        let body = Self::reader_as_body(data)?;
        let mut request = self
            .client
            .post(&format!("/v1/table/{}/insert/", self.name))
            .header(CONTENT_TYPE, ARROW_STREAM_CONTENT_TYPE)
            .body(body);

        match add.mode {
            AddDataMode::Append => {}
            AddDataMode::Overwrite => {
                request = request.query(&[("mode", "overwrite")]);
            }
        }

        let (request_id, response) = self.client.send(request, false).await?;

        self.check_table_response(&request_id, response).await?;

        Ok(())
    }

    async fn create_plan(
        &self,
        query: &VectorQuery,
        _options: QueryExecutionOptions,
    ) -> Result<Arc<dyn ExecutionPlan>> {
        let request = self.client.post(&format!("/v1/table/{}/query/", self.name));

        let version = self.current_version().await;
        let body = serde_json::json!({ "version": version });
        let bodies = Self::apply_vector_query_params(body, query)?;

        let mut futures = Vec::with_capacity(bodies.len());
        for body in bodies {
            let request = request.try_clone().unwrap().json(&body);
            let future = async move {
                let (request_id, response) = self.client.send(request, true).await?;
                self.read_arrow_stream(&request_id, response).await
            };
            futures.push(future);
        }
        let streams = futures::future::try_join_all(futures).await?;
        if streams.len() == 1 {
            let stream = streams.into_iter().next().unwrap();
            Ok(Arc::new(OneShotExec::new(stream)))
        } else {
            let stream_execs = streams
                .into_iter()
                .map(|stream| Arc::new(OneShotExec::new(stream)) as Arc<dyn ExecutionPlan>)
                .collect();
            Table::multi_vector_plan(stream_execs)
        }
    }

    async fn plain_query(
        &self,
        query: &Query,
        _options: QueryExecutionOptions,
    ) -> Result<DatasetRecordBatchStream> {
        let request = self
            .client
            .post(&format!("/v1/table/{}/query/", self.name))
            .header(CONTENT_TYPE, JSON_CONTENT_TYPE);

        let version = self.current_version().await;
        let mut body = serde_json::json!({ "version": version });
        Self::apply_query_params(&mut body, query)?;
        // Empty vector can be passed if no vector search is performed.
        body["vector"] = serde_json::Value::Array(Vec::new());

        let request = request.json(&body);

        let (request_id, response) = self.client.send(request, true).await?;

        let stream = self.read_arrow_stream(&request_id, response).await?;

        Ok(DatasetRecordBatchStream::new(stream))
    }
    async fn update(&self, update: UpdateBuilder) -> Result<u64> {
        self.check_mutable().await?;
        let request = self
            .client
            .post(&format!("/v1/table/{}/update/", self.name));

        let mut updates = Vec::new();
        for (column, expression) in update.columns {
            updates.push(vec![column, expression]);
        }

        let request = request.json(&serde_json::json!({
            "updates": updates,
            "predicate": update.filter,
        }));

        let (request_id, response) = self.client.send(request, false).await?;

        self.check_table_response(&request_id, response).await?;

        Ok(0) // TODO: support returning number of modified rows once supported in SaaS.
    }
    async fn delete(&self, predicate: &str) -> Result<()> {
        self.check_mutable().await?;
        let body = serde_json::json!({ "predicate": predicate });
        let request = self
            .client
            .post(&format!("/v1/table/{}/delete/", self.name))
            .json(&body);
        let (request_id, response) = self.client.send(request, false).await?;
        self.check_table_response(&request_id, response).await?;
        Ok(())
    }

    async fn create_index(&self, mut index: IndexBuilder) -> Result<()> {
        self.check_mutable().await?;
        let request = self
            .client
            .post(&format!("/v1/table/{}/create_index/", self.name));

        let column = match index.columns.len() {
            0 => {
                return Err(Error::InvalidInput {
                    message: "No columns specified".into(),
                })
            }
            1 => index.columns.pop().unwrap(),
            _ => {
                return Err(Error::NotSupported {
                    message: "Indices over multiple columns not yet supported".into(),
                })
            }
        };
        let mut body = serde_json::json!({
            "column": column
        });

        let (index_type, distance_type) = match index.index {
            // TODO: Should we pass the actual index parameters? SaaS does not
            // yet support them.
            Index::IvfFlat(index) => ("IVF_FLAT", Some(index.distance_type)),
            Index::IvfPq(index) => ("IVF_PQ", Some(index.distance_type)),
            Index::IvfHnswSq(index) => ("IVF_HNSW_SQ", Some(index.distance_type)),
            Index::BTree(_) => ("BTREE", None),
            Index::Bitmap(_) => ("BITMAP", None),
            Index::LabelList(_) => ("LABEL_LIST", None),
            Index::FTS(fts) => {
                let with_position = fts.with_position;
                let configs = serde_json::to_value(fts.tokenizer_configs).map_err(|e| {
                    Error::InvalidInput {
                        message: format!("failed to serialize FTS index params {:?}", e),
                    }
                })?;
                for (key, value) in configs.as_object().unwrap() {
                    body[key] = value.clone();
                }
                body["with_position"] = serde_json::Value::Bool(with_position);
                ("FTS", None)
            }
            Index::Auto => {
                let schema = self.schema().await?;
                let field = schema
                    .field_with_name(&column)
                    .map_err(|_| Error::InvalidInput {
                        message: format!("Column {} not found in schema", column),
                    })?;
                if supported_vector_data_type(field.data_type()) {
                    ("IVF_PQ", None)
                } else if supported_btree_data_type(field.data_type()) {
                    ("BTREE", None)
                } else {
                    return Err(Error::NotSupported {
                        message: format!(
                            "there are no indices supported for the field `{}` with the data type {}",
                            field.name(),
                            field.data_type()
                        ),
                    });
                }
            }
            _ => {
                return Err(Error::NotSupported {
                    message: "Index type not supported".into(),
                })
            }
        };
        body["index_type"] = serde_json::Value::String(index_type.into());
        if let Some(distance_type) = distance_type {
            // Phalanx expects this to be lowercase right now.
            body["metric_type"] =
                serde_json::Value::String(distance_type.to_string().to_lowercase());
        }

        let request = request.json(&body);

        let (request_id, response) = self.client.send(request, false).await?;

        self.check_table_response(&request_id, response).await?;

        Ok(())
    }

    async fn merge_insert(
        &self,
        params: MergeInsertBuilder,
        new_data: Box<dyn RecordBatchReader + Send>,
    ) -> Result<()> {
        self.check_mutable().await?;
        let query = MergeInsertRequest::try_from(params)?;
        let body = Self::reader_as_body(new_data)?;
        let request = self
            .client
            .post(&format!("/v1/table/{}/merge_insert/", self.name))
            .query(&query)
            .header(CONTENT_TYPE, ARROW_STREAM_CONTENT_TYPE)
            .body(body);

        let (request_id, response) = self.client.send(request, false).await?;

        self.check_table_response(&request_id, response).await?;

        Ok(())
    }
    async fn optimize(&self, _action: OptimizeAction) -> Result<OptimizeStats> {
        self.check_mutable().await?;
        Err(Error::NotSupported {
            message: "optimize is not supported on LanceDB cloud.".into(),
        })
    }
    async fn add_columns(
        &self,
        transforms: NewColumnTransform,
        _read_columns: Option<Vec<String>>,
    ) -> Result<()> {
        self.check_mutable().await?;
        match transforms {
            NewColumnTransform::SqlExpressions(expressions) => {
                let body = expressions
                    .into_iter()
                    .map(|(name, expression)| {
                        serde_json::json!({
                            "name": name,
                            "expression": expression,
                        })
                    })
                    .collect::<Vec<_>>();
                let body = serde_json::json!({ "new_columns": body });
                let request = self
                    .client
                    .post(&format!("/v1/table/{}/add_columns/", self.name))
                    .json(&body);
                let (request_id, response) = self.client.send(request, false).await?;
                self.check_table_response(&request_id, response).await?;
                Ok(())
            }
            _ => {
                return Err(Error::NotSupported {
                    message: "Only SQL expressions are supported for adding columns".into(),
                });
            }
        }
    }

    async fn alter_columns(&self, alterations: &[ColumnAlteration]) -> Result<()> {
        self.check_mutable().await?;
        let body = alterations
            .iter()
            .map(|alteration| {
                let mut value = serde_json::json!({
                    "path": alteration.path,
                });
                if let Some(rename) = &alteration.rename {
                    value["rename"] = serde_json::Value::String(rename.clone());
                }
                if let Some(data_type) = &alteration.data_type {
                    let json_data_type = JsonDataType::try_from(data_type).unwrap();
                    let json_data_type = serde_json::to_value(&json_data_type).unwrap();
                    value["data_type"] = json_data_type;
                }
                if let Some(nullable) = &alteration.nullable {
                    value["nullable"] = serde_json::Value::Bool(*nullable);
                }
                value
            })
            .collect::<Vec<_>>();
        let body = serde_json::json!({ "alterations": body });
        let request = self
            .client
            .post(&format!("/v1/table/{}/alter_columns/", self.name))
            .json(&body);
        let (request_id, response) = self.client.send(request, false).await?;
        self.check_table_response(&request_id, response).await?;
        Ok(())
    }

    async fn drop_columns(&self, columns: &[&str]) -> Result<()> {
        self.check_mutable().await?;
        let body = serde_json::json!({ "columns": columns });
        let request = self
            .client
            .post(&format!("/v1/table/{}/drop_columns/", self.name))
            .json(&body);
        let (request_id, response) = self.client.send(request, false).await?;
        self.check_table_response(&request_id, response).await?;
        Ok(())
    }

    async fn list_indices(&self) -> Result<Vec<IndexConfig>> {
        // Make request to list the indices
        let mut request = self
            .client
            .post(&format!("/v1/table/{}/index/list/", self.name));
        let version = self.current_version().await;
        let body = serde_json::json!({ "version": version });
        request = request.json(&body);

        let (request_id, response) = self.client.send(request, true).await?;
        let response = self.check_table_response(&request_id, response).await?;

        #[derive(Deserialize)]
        struct ListIndicesResponse {
            indexes: Vec<IndexConfigResponse>,
        }

        #[derive(Deserialize)]
        struct IndexConfigResponse {
            index_name: String,
            columns: Vec<String>,
        }

        let body = response.text().await.err_to_http(request_id.clone())?;
        let body: ListIndicesResponse = serde_json::from_str(&body).map_err(|err| Error::Http {
            source: format!(
                "Failed to parse list_indices response: {}, body: {}",
                err, body
            )
            .into(),
            request_id,
            status_code: None,
        })?;

        // Make request to get stats for each index, so we get the index type.
        // This is a bit inefficient, but it's the only way to get the index type.
        let mut futures = Vec::with_capacity(body.indexes.len());
        for index in body.indexes {
            let future = async move {
                match self.index_stats(&index.index_name).await {
                    Ok(Some(stats)) => Ok(Some(IndexConfig {
                        name: index.index_name,
                        index_type: stats.index_type,
                        columns: index.columns,
                    })),
                    Ok(None) => Ok(None), // The index must have been deleted since we listed it.
                    Err(e) => Err(e),
                }
            };
            futures.push(future);
        }
        let results = futures::future::try_join_all(futures).await?;
        let index_configs = results.into_iter().flatten().collect();

        Ok(index_configs)
    }

    async fn index_stats(&self, index_name: &str) -> Result<Option<IndexStatistics>> {
        let mut request = self.client.post(&format!(
            "/v1/table/{}/index/{}/stats/",
            self.name, index_name
        ));
        let version = self.current_version().await;
        let body = serde_json::json!({ "version": version });
        request = request.json(&body);

        let (request_id, response) = self.client.send(request, true).await?;

        if response.status() == StatusCode::NOT_FOUND {
            return Ok(None);
        }

        let response = self.check_table_response(&request_id, response).await?;

        let body = response.text().await.err_to_http(request_id.clone())?;

        let stats = serde_json::from_str(&body).map_err(|e| Error::Http {
            source: format!("Failed to parse index statistics: {}", e).into(),
            request_id,
            status_code: None,
        })?;

        Ok(Some(stats))
    }
    async fn table_definition(&self) -> Result<TableDefinition> {
        Err(Error::NotSupported {
            message: "table_definition is not supported on LanceDB cloud.".into(),
        })
    }
    fn dataset_uri(&self) -> &str {
        "NOT_SUPPORTED"
    }
}

#[derive(Serialize)]
struct MergeInsertRequest {
    on: String,
    when_matched_update_all: bool,
    when_matched_update_all_filt: Option<String>,
    when_not_matched_insert_all: bool,
    when_not_matched_by_source_delete: bool,
    when_not_matched_by_source_delete_filt: Option<String>,
}

impl TryFrom<MergeInsertBuilder> for MergeInsertRequest {
    type Error = Error;

    fn try_from(value: MergeInsertBuilder) -> Result<Self> {
        if value.on.is_empty() {
            return Err(Error::InvalidInput {
                message: "MergeInsertBuilder missing required 'on' field".into(),
            });
        } else if value.on.len() > 1 {
            return Err(Error::NotSupported {
                message: "MergeInsertBuilder only supports a single 'on' column".into(),
            });
        }
        let on = value.on[0].clone();

        Ok(Self {
            on,
            when_matched_update_all: value.when_matched_update_all,
            when_matched_update_all_filt: value.when_matched_update_all_filt,
            when_not_matched_insert_all: value.when_not_matched_insert_all,
            when_not_matched_by_source_delete: value.when_not_matched_by_source_delete,
            when_not_matched_by_source_delete_filt: value.when_not_matched_by_source_delete_filt,
        })
    }
}

#[cfg(test)]
mod tests {
    use std::{collections::HashMap, pin::Pin};

    use super::*;

    use arrow::{array::AsArray, compute::concat_batches, datatypes::Int32Type};
    use arrow_array::{Int32Array, RecordBatch, RecordBatchIterator};
    use arrow_schema::{DataType, Field, Schema};
    use chrono::{DateTime, Utc};
    use futures::{future::BoxFuture, StreamExt, TryFutureExt};
    use lance_index::scalar::FullTextSearchQuery;
    use reqwest::Body;

    use crate::index::vector::IvfFlatIndexBuilder;
    use crate::{
        index::{vector::IvfPqIndexBuilder, Index, IndexStatistics, IndexType},
        query::{ExecutableQuery, QueryBase},
        remote::ARROW_FILE_CONTENT_TYPE,
        DistanceType, Error, Table,
    };

    #[tokio::test]
    async fn test_not_found() {
        let table = Table::new_with_handler("my_table", |_| {
            http::Response::builder()
                .status(404)
                .body("table my_table not found")
                .unwrap()
        });

        let batch = RecordBatch::try_new(
            Arc::new(Schema::new(vec![Field::new("a", DataType::Int32, false)])),
            vec![Arc::new(Int32Array::from(vec![1, 2, 3]))],
        )
        .unwrap();
        let example_data = || {
            Box::new(RecordBatchIterator::new(
                [Ok(batch.clone())],
                batch.schema(),
            ))
        };

        // All endpoints should translate 404 to TableNotFound.
        let results: Vec<BoxFuture<'_, Result<()>>> = vec![
            Box::pin(table.version().map_ok(|_| ())),
            Box::pin(table.schema().map_ok(|_| ())),
            Box::pin(table.count_rows(None).map_ok(|_| ())),
            Box::pin(table.update().column("a", "a + 1").execute().map_ok(|_| ())),
            Box::pin(table.add(example_data()).execute().map_ok(|_| ())),
            Box::pin(table.merge_insert(&["test"]).execute(example_data())),
            Box::pin(table.delete("false")),
            Box::pin(table.add_columns(
                NewColumnTransform::SqlExpressions(vec![("x".into(), "y".into())]),
                None,
            )),
            Box::pin(async {
                let alterations = vec![ColumnAlteration::new("x".into()).rename("y".into())];
                table.alter_columns(&alterations).await
            }),
            Box::pin(table.drop_columns(&["a"])),
            // TODO: other endpoints.
        ];

        for result in results {
            let result = result.await;
            assert!(result.is_err());
            assert!(matches!(result, Err(Error::TableNotFound { name }) if name == "my_table"));
        }
    }

    #[tokio::test]
    async fn test_version() {
        let table = Table::new_with_handler("my_table", |request| {
            assert_eq!(request.method(), "POST");
            assert_eq!(request.url().path(), "/v1/table/my_table/describe/");

            http::Response::builder()
                .status(200)
                .body(r#"{"version": 42, "schema": { "fields": [] }}"#)
                .unwrap()
        });

        let version = table.version().await.unwrap();
        assert_eq!(version, 42);
    }

    #[tokio::test]
    async fn test_schema() {
        let table = Table::new_with_handler("my_table", |request| {
            assert_eq!(request.method(), "POST");
            assert_eq!(request.url().path(), "/v1/table/my_table/describe/");

            http::Response::builder()
                .status(200)
                .body(
                    r#"{"version": 42, "schema": {"fields": [
                    {"name": "a", "type": { "type": "int32" }, "nullable": false},
                    {"name": "b", "type": { "type": "string" }, "nullable": true}
                ], "metadata": {"key": "value"}}}"#,
                )
                .unwrap()
        });

        let expected = Arc::new(
            Schema::new(vec![
                Field::new("a", DataType::Int32, false),
                Field::new("b", DataType::Utf8, true),
            ])
            .with_metadata([("key".into(), "value".into())].into()),
        );

        let schema = table.schema().await.unwrap();
        assert_eq!(schema, expected);
    }

    #[tokio::test]
    async fn test_count_rows() {
        let table = Table::new_with_handler("my_table", |request| {
            assert_eq!(request.method(), "POST");
            assert_eq!(request.url().path(), "/v1/table/my_table/count_rows/");
            assert_eq!(
                request.headers().get("Content-Type").unwrap(),
                JSON_CONTENT_TYPE
            );
            assert_eq!(
                request.body().unwrap().as_bytes().unwrap(),
                br#"{"version":null}"#
            );

            http::Response::builder().status(200).body("42").unwrap()
        });

        let count = table.count_rows(None).await.unwrap();
        assert_eq!(count, 42);

        let table = Table::new_with_handler("my_table", |request| {
            assert_eq!(request.method(), "POST");
            assert_eq!(request.url().path(), "/v1/table/my_table/count_rows/");
            assert_eq!(
                request.headers().get("Content-Type").unwrap(),
                JSON_CONTENT_TYPE
            );
            assert_eq!(
                request.body().unwrap().as_bytes().unwrap(),
                br#"{"predicate":"a > 10","version":null}"#
            );

            http::Response::builder().status(200).body("42").unwrap()
        });

        let count = table.count_rows(Some("a > 10".into())).await.unwrap();
        assert_eq!(count, 42);
    }

    async fn collect_body(body: Body) -> Vec<u8> {
        use http_body::Body;
        let mut body = body;
        let mut data = Vec::new();
        let mut body_pin = Pin::new(&mut body);
        futures::stream::poll_fn(|cx| body_pin.as_mut().poll_frame(cx))
            .for_each(|frame| {
                data.extend_from_slice(frame.unwrap().data_ref().unwrap());
                futures::future::ready(())
            })
            .await;
        data
    }

    fn write_ipc_stream(data: &RecordBatch) -> Vec<u8> {
        let mut body = Vec::new();
        {
            let mut writer = arrow_ipc::writer::StreamWriter::try_new(&mut body, &data.schema())
                .expect("Failed to create writer");
            writer.write(data).expect("Failed to write data");
            writer.finish().expect("Failed to finish");
        }
        body
    }

    fn write_ipc_file(data: &RecordBatch) -> Vec<u8> {
        let mut body = Vec::new();
        {
            let mut writer = arrow_ipc::writer::FileWriter::try_new(&mut body, &data.schema())
                .expect("Failed to create writer");
            writer.write(data).expect("Failed to write data");
            writer.finish().expect("Failed to finish");
        }
        body
    }

    #[tokio::test]
    async fn test_add_append() {
        let data = RecordBatch::try_new(
            Arc::new(Schema::new(vec![Field::new("a", DataType::Int32, false)])),
            vec![Arc::new(Int32Array::from(vec![1, 2, 3]))],
        )
        .unwrap();

        let (sender, receiver) = std::sync::mpsc::channel();
        let table = Table::new_with_handler("my_table", move |mut request| {
            assert_eq!(request.method(), "POST");
            assert_eq!(request.url().path(), "/v1/table/my_table/insert/");
            // If mode is specified, it should be "append". Append is default
            // so it's not required.
            assert!(request
                .url()
                .query_pairs()
                .filter(|(k, _)| k == "mode")
                .all(|(_, v)| v == "append"));

            assert_eq!(
                request.headers().get("Content-Type").unwrap(),
                ARROW_STREAM_CONTENT_TYPE
            );

            let mut body_out = reqwest::Body::from(Vec::new());
            std::mem::swap(request.body_mut().as_mut().unwrap(), &mut body_out);
            sender.send(body_out).unwrap();

            http::Response::builder().status(200).body("").unwrap()
        });

        table
            .add(RecordBatchIterator::new([Ok(data.clone())], data.schema()))
            .execute()
            .await
            .unwrap();

        let body = receiver.recv().unwrap();
        let body = collect_body(body).await;
        let expected_body = write_ipc_stream(&data);
        assert_eq!(&body, &expected_body);
    }

    #[tokio::test]
    async fn test_add_overwrite() {
        let data = RecordBatch::try_new(
            Arc::new(Schema::new(vec![Field::new("a", DataType::Int32, false)])),
            vec![Arc::new(Int32Array::from(vec![1, 2, 3]))],
        )
        .unwrap();

        let (sender, receiver) = std::sync::mpsc::channel();
        let table = Table::new_with_handler("my_table", move |mut request| {
            assert_eq!(request.method(), "POST");
            assert_eq!(request.url().path(), "/v1/table/my_table/insert/");
            assert_eq!(
                request
                    .url()
                    .query_pairs()
                    .find(|(k, _)| k == "mode")
                    .map(|kv| kv.1)
                    .as_deref(),
                Some("overwrite"),
                "Expected mode=overwrite"
            );

            assert_eq!(
                request.headers().get("Content-Type").unwrap(),
                ARROW_STREAM_CONTENT_TYPE
            );

            let mut body_out = reqwest::Body::from(Vec::new());
            std::mem::swap(request.body_mut().as_mut().unwrap(), &mut body_out);
            sender.send(body_out).unwrap();

            http::Response::builder().status(200).body("").unwrap()
        });

        table
            .add(RecordBatchIterator::new([Ok(data.clone())], data.schema()))
            .mode(AddDataMode::Overwrite)
            .execute()
            .await
            .unwrap();

        let body = receiver.recv().unwrap();
        let body = collect_body(body).await;
        let expected_body = write_ipc_stream(&data);
        assert_eq!(&body, &expected_body);
    }

    #[tokio::test]
    async fn test_update() {
        let table = Table::new_with_handler("my_table", |request| {
            assert_eq!(request.method(), "POST");
            assert_eq!(request.url().path(), "/v1/table/my_table/update/");
            assert_eq!(
                request.headers().get("Content-Type").unwrap(),
                JSON_CONTENT_TYPE
            );

            if let Some(body) = request.body().unwrap().as_bytes() {
                let body = std::str::from_utf8(body).unwrap();
                let value: serde_json::Value = serde_json::from_str(body).unwrap();
                let updates = value.get("updates").unwrap().as_array().unwrap();
                assert!(updates.len() == 2);

                let col_name = updates[0][0].as_str().unwrap();
                let expression = updates[0][1].as_str().unwrap();
                assert_eq!(col_name, "a");
                assert_eq!(expression, "a + 1");

                let col_name = updates[1][0].as_str().unwrap();
                let expression = updates[1][1].as_str().unwrap();
                assert_eq!(col_name, "b");
                assert_eq!(expression, "b - 1");

                let only_if = value.get("predicate").unwrap().as_str().unwrap();
                assert_eq!(only_if, "b > 10");
            }

            http::Response::builder().status(200).body("{}").unwrap()
        });

        table
            .update()
            .column("a", "a + 1")
            .column("b", "b - 1")
            .only_if("b > 10")
            .execute()
            .await
            .unwrap();
    }

    #[tokio::test]
    async fn test_merge_insert() {
        let batch = RecordBatch::try_new(
            Arc::new(Schema::new(vec![Field::new("a", DataType::Int32, false)])),
            vec![Arc::new(Int32Array::from(vec![1, 2, 3]))],
        )
        .unwrap();
        let data = Box::new(RecordBatchIterator::new(
            [Ok(batch.clone())],
            batch.schema(),
        ));

        // Default parameters
        let table = Table::new_with_handler("my_table", |request| {
            assert_eq!(request.method(), "POST");
            assert_eq!(request.url().path(), "/v1/table/my_table/merge_insert/");

            let params = request.url().query_pairs().collect::<HashMap<_, _>>();
            assert_eq!(params["on"], "some_col");
            assert_eq!(params["when_matched_update_all"], "false");
            assert_eq!(params["when_not_matched_insert_all"], "false");
            assert_eq!(params["when_not_matched_by_source_delete"], "false");
            assert!(!params.contains_key("when_matched_update_all_filt"));
            assert!(!params.contains_key("when_not_matched_by_source_delete_filt"));

            http::Response::builder().status(200).body("").unwrap()
        });

        table
            .merge_insert(&["some_col"])
            .execute(data)
            .await
            .unwrap();

        // All parameters specified
        let (sender, receiver) = std::sync::mpsc::channel();
        let table = Table::new_with_handler("my_table", move |mut request| {
            assert_eq!(request.method(), "POST");
            assert_eq!(request.url().path(), "/v1/table/my_table/merge_insert/");
            assert_eq!(
                request.headers().get("Content-Type").unwrap(),
                ARROW_STREAM_CONTENT_TYPE
            );

            let params = request.url().query_pairs().collect::<HashMap<_, _>>();
            assert_eq!(params["on"], "some_col");
            assert_eq!(params["when_matched_update_all"], "true");
            assert_eq!(params["when_not_matched_insert_all"], "false");
            assert_eq!(params["when_not_matched_by_source_delete"], "true");
            assert_eq!(params["when_matched_update_all_filt"], "a = 1");
            assert_eq!(params["when_not_matched_by_source_delete_filt"], "b = 2");

            let mut body_out = reqwest::Body::from(Vec::new());
            std::mem::swap(request.body_mut().as_mut().unwrap(), &mut body_out);
            sender.send(body_out).unwrap();

            http::Response::builder().status(200).body("").unwrap()
        });
        let mut builder = table.merge_insert(&["some_col"]);
        builder
            .when_matched_update_all(Some("a = 1".into()))
            .when_not_matched_by_source_delete(Some("b = 2".into()));
        let data = Box::new(RecordBatchIterator::new(
            [Ok(batch.clone())],
            batch.schema(),
        ));
        builder.execute(data).await.unwrap();

        let body = receiver.recv().unwrap();
        let body = collect_body(body).await;
        let expected_body = write_ipc_stream(&batch);
        assert_eq!(&body, &expected_body);
    }

    #[tokio::test]
    async fn test_delete() {
        let table = Table::new_with_handler("my_table", |request| {
            assert_eq!(request.method(), "POST");
            assert_eq!(request.url().path(), "/v1/table/my_table/delete/");
            assert_eq!(
                request.headers().get("Content-Type").unwrap(),
                JSON_CONTENT_TYPE
            );

            let body = request.body().unwrap().as_bytes().unwrap();
            let body: serde_json::Value = serde_json::from_slice(body).unwrap();
            let predicate = body.get("predicate").unwrap().as_str().unwrap();
            assert_eq!(predicate, "id in (1, 2, 3)");

            http::Response::builder().status(200).body("").unwrap()
        });

        table.delete("id in (1, 2, 3)").await.unwrap();
    }

    #[tokio::test]
    async fn test_query_vector_default_values() {
        let expected_data = RecordBatch::try_new(
            Arc::new(Schema::new(vec![Field::new("a", DataType::Int32, false)])),
            vec![Arc::new(Int32Array::from(vec![1, 2, 3]))],
        )
        .unwrap();
        let expected_data_ref = expected_data.clone();

        let table = Table::new_with_handler("my_table", move |request| {
            assert_eq!(request.method(), "POST");
            assert_eq!(request.url().path(), "/v1/table/my_table/query/");
            assert_eq!(
                request.headers().get("Content-Type").unwrap(),
                JSON_CONTENT_TYPE
            );

            let body = request.body().unwrap().as_bytes().unwrap();
            let body: serde_json::Value = serde_json::from_slice(body).unwrap();
            let mut expected_body = serde_json::json!({
                "prefilter": true,
                "distance_type": "l2",
                "nprobes": 20,
<<<<<<< HEAD
                "k": DEFAULT_TOP_K,
=======
                "lower_bound": Option::<f32>::None,
                "upper_bound": Option::<f32>::None,
                "k": 10,
>>>>>>> ba844318
                "ef": Option::<usize>::None,
                "refine_factor": null,
                "version": null,
            });
            // Pass vector separately to make sure it matches f32 precision.
            expected_body["vector"] = vec![0.1f32, 0.2, 0.3].into();
            assert_eq!(body, expected_body);

            let response_body = write_ipc_file(&expected_data_ref);
            http::Response::builder()
                .status(200)
                .header(CONTENT_TYPE, ARROW_FILE_CONTENT_TYPE)
                .body(response_body)
                .unwrap()
        });

        let data = table
            .query()
            .nearest_to(vec![0.1, 0.2, 0.3])
            .unwrap()
            .execute()
            .await;
        let data = data.unwrap().collect::<Vec<_>>().await;
        assert_eq!(data.len(), 1);
        assert_eq!(data[0].as_ref().unwrap(), &expected_data);
    }

    #[tokio::test]
    async fn test_query_vector_all_params() {
        let table = Table::new_with_handler("my_table", |request| {
            assert_eq!(request.method(), "POST");
            assert_eq!(request.url().path(), "/v1/table/my_table/query/");
            assert_eq!(
                request.headers().get("Content-Type").unwrap(),
                JSON_CONTENT_TYPE
            );

            let body = request.body().unwrap().as_bytes().unwrap();
            let body: serde_json::Value = serde_json::from_slice(body).unwrap();
            let mut expected_body = serde_json::json!({
                "vector_column": "my_vector",
                "prefilter": false,
                "k": 42,
                "offset": 10,
                "distance_type": "cosine",
                "bypass_vector_index": true,
                "columns": ["a", "b"],
                "nprobes": 12,
                "lower_bound": Option::<f32>::None,
                "upper_bound": Option::<f32>::None,
                "ef": Option::<usize>::None,
                "refine_factor": 2,
                "version": null,
            });
            // Pass vector separately to make sure it matches f32 precision.
            expected_body["vector"] = vec![0.1f32, 0.2, 0.3].into();
            assert_eq!(body, expected_body);

            let data = RecordBatch::try_new(
                Arc::new(Schema::new(vec![Field::new("a", DataType::Int32, false)])),
                vec![Arc::new(Int32Array::from(vec![1, 2, 3]))],
            )
            .unwrap();
            let response_body = write_ipc_file(&data);
            http::Response::builder()
                .status(200)
                .header(CONTENT_TYPE, ARROW_FILE_CONTENT_TYPE)
                .body(response_body)
                .unwrap()
        });

        let _ = table
            .query()
            .limit(42)
            .offset(10)
            .select(Select::columns(&["a", "b"]))
            .nearest_to(vec![0.1, 0.2, 0.3])
            .unwrap()
            .column("my_vector")
            .postfilter()
            .distance_type(crate::DistanceType::Cosine)
            .nprobes(12)
            .refine_factor(2)
            .bypass_vector_index()
            .execute()
            .await
            .unwrap();
    }

    #[tokio::test]
    async fn test_query_fts() {
        let table = Table::new_with_handler("my_table", |request| {
            assert_eq!(request.method(), "POST");
            assert_eq!(request.url().path(), "/v1/table/my_table/query/");
            assert_eq!(
                request.headers().get("Content-Type").unwrap(),
                JSON_CONTENT_TYPE
            );

            let body = request.body().unwrap().as_bytes().unwrap();
            let body: serde_json::Value = serde_json::from_slice(body).unwrap();
            let expected_body = serde_json::json!({
                "full_text_query": {
                    "columns": ["a", "b"],
                    "query": "hello world",
                },
                "k": 10,
                "vector": [],
                "with_row_id": true,
                "version": null
            });
            assert_eq!(body, expected_body);

            let data = RecordBatch::try_new(
                Arc::new(Schema::new(vec![Field::new("a", DataType::Int32, false)])),
                vec![Arc::new(Int32Array::from(vec![1, 2, 3]))],
            )
            .unwrap();
            let response_body = write_ipc_file(&data);
            http::Response::builder()
                .status(200)
                .header(CONTENT_TYPE, ARROW_FILE_CONTENT_TYPE)
                .body(response_body)
                .unwrap()
        });

        let _ = table
            .query()
            .full_text_search(
                FullTextSearchQuery::new("hello world".into())
                    .columns(Some(vec!["a".into(), "b".into()])),
            )
            .with_row_id()
            .limit(10)
            .execute()
            .await
            .unwrap();
    }

    #[tokio::test]
    async fn test_query_multiple_vectors() {
        let table = Table::new_with_handler("my_table", |request| {
            assert_eq!(request.method(), "POST");
            assert_eq!(request.url().path(), "/v1/table/my_table/query/");
            assert_eq!(
                request.headers().get("Content-Type").unwrap(),
                JSON_CONTENT_TYPE
            );
            let data = RecordBatch::try_new(
                Arc::new(Schema::new(vec![Field::new("a", DataType::Int32, false)])),
                vec![Arc::new(Int32Array::from(vec![1, 2, 3]))],
            )
            .unwrap();
            let response_body = write_ipc_file(&data);
            http::Response::builder()
                .status(200)
                .header(CONTENT_TYPE, ARROW_FILE_CONTENT_TYPE)
                .body(response_body)
                .unwrap()
        });

        let query = table
            .query()
            .nearest_to(vec![0.1, 0.2, 0.3])
            .unwrap()
            .add_query_vector(vec![0.4, 0.5, 0.6])
            .unwrap();
        let plan = query.explain_plan(true).await.unwrap();
        assert!(plan.contains("UnionExec"), "Plan: {}", plan);

        let results = query
            .execute()
            .await
            .unwrap()
            .try_collect::<Vec<_>>()
            .await
            .unwrap();
        let results = concat_batches(&results[0].schema(), &results).unwrap();

        let query_index = results["query_index"].as_primitive::<Int32Type>();
        // We don't guarantee order.
        assert!(query_index.values().contains(&0));
        assert!(query_index.values().contains(&1));
    }

    #[tokio::test]
    async fn test_create_index() {
        let cases = [
            (
                "IVF_FLAT",
                Some("hamming"),
                Index::IvfFlat(IvfFlatIndexBuilder::default().distance_type(DistanceType::Hamming)),
            ),
            ("IVF_PQ", Some("l2"), Index::IvfPq(Default::default())),
            (
                "IVF_PQ",
                Some("cosine"),
                Index::IvfPq(IvfPqIndexBuilder::default().distance_type(DistanceType::Cosine)),
            ),
            (
                "IVF_HNSW_SQ",
                Some("l2"),
                Index::IvfHnswSq(Default::default()),
            ),
            // HNSW_PQ isn't yet supported on SaaS
            ("BTREE", None, Index::BTree(Default::default())),
            ("BITMAP", None, Index::Bitmap(Default::default())),
            ("LABEL_LIST", None, Index::LabelList(Default::default())),
            ("FTS", None, Index::FTS(Default::default())),
        ];

        for (index_type, distance_type, index) in cases {
            let params = index.clone();
            let table = Table::new_with_handler("my_table", move |request| {
                assert_eq!(request.method(), "POST");
                assert_eq!(request.url().path(), "/v1/table/my_table/create_index/");
                assert_eq!(
                    request.headers().get("Content-Type").unwrap(),
                    JSON_CONTENT_TYPE
                );
                let body = request.body().unwrap().as_bytes().unwrap();
                let body: serde_json::Value = serde_json::from_slice(body).unwrap();
                let mut expected_body = serde_json::json!({
                    "column": "a",
                    "index_type": index_type,
                });
                if let Some(distance_type) = distance_type {
                    expected_body["metric_type"] = distance_type.to_lowercase().into();
                }
                if let Index::FTS(fts) = &params {
                    expected_body["with_position"] = fts.with_position.into();
                    expected_body["base_tokenizer"] = "simple".into();
                    expected_body["language"] = "English".into();
                    expected_body["max_token_length"] = 40.into();
                    expected_body["lower_case"] = true.into();
                    expected_body["stem"] = false.into();
                    expected_body["remove_stop_words"] = false.into();
                    expected_body["ascii_folding"] = false.into();
                }

                assert_eq!(body, expected_body);

                http::Response::builder().status(200).body("{}").unwrap()
            });

            table.create_index(&["a"], index).execute().await.unwrap();
        }
    }

    #[tokio::test]
    async fn test_list_indices() {
        let table = Table::new_with_handler("my_table", |request| {
            assert_eq!(request.method(), "POST");

            let response_body = match request.url().path() {
                "/v1/table/my_table/index/list/" => {
                    serde_json::json!({
                        "indexes": [
                            {
                                "index_name": "vector_idx",
                                "index_uuid": "3fa85f64-5717-4562-b3fc-2c963f66afa6",
                                "columns": ["vector"],
                                "index_status": "done",
                            },
                            {
                                "index_name": "my_idx",
                                "index_uuid": "34255f64-5717-4562-b3fc-2c963f66afa6",
                                "columns": ["my_column"],
                                "index_status": "done",
                            },
                        ]
                    })
                }
                "/v1/table/my_table/index/vector_idx/stats/" => {
                    serde_json::json!({
                        "num_indexed_rows": 100000,
                        "num_unindexed_rows": 0,
                        "index_type": "IVF_PQ",
                        "distance_type": "l2"
                    })
                }
                "/v1/table/my_table/index/my_idx/stats/" => {
                    serde_json::json!({
                        "num_indexed_rows": 100000,
                        "num_unindexed_rows": 0,
                        "index_type": "LABEL_LIST"
                    })
                }
                path => panic!("Unexpected path: {}", path),
            };
            http::Response::builder()
                .status(200)
                .body(serde_json::to_string(&response_body).unwrap())
                .unwrap()
        });

        let indices = table.list_indices().await.unwrap();
        let expected = vec![
            IndexConfig {
                name: "vector_idx".into(),
                index_type: IndexType::IvfPq,
                columns: vec!["vector".into()],
            },
            IndexConfig {
                name: "my_idx".into(),
                index_type: IndexType::LabelList,
                columns: vec!["my_column".into()],
            },
        ];
        assert_eq!(indices, expected);
    }

    #[tokio::test]
    async fn test_list_versions() {
        let table = Table::new_with_handler("my_table", |request| {
            assert_eq!(request.method(), "POST");
            assert_eq!(request.url().path(), "/v1/table/my_table/version/list/");

            let version1 = lance::dataset::Version {
                version: 1,
                timestamp: "2024-01-01T00:00:00Z".parse().unwrap(),
                metadata: Default::default(),
            };
            let version2 = lance::dataset::Version {
                version: 2,
                timestamp: "2024-02-01T00:00:00Z".parse().unwrap(),
                metadata: Default::default(),
            };
            let response_body = serde_json::json!({
                "versions": [
                    version1,
                    version2,
                ]
            });
            let response_body = serde_json::to_string(&response_body).unwrap();

            http::Response::builder()
                .status(200)
                .body(response_body)
                .unwrap()
        });

        let versions = table.list_versions().await.unwrap();
        assert_eq!(versions.len(), 2);
        assert_eq!(versions[0].version, 1);
        assert_eq!(
            versions[0].timestamp,
            "2024-01-01T00:00:00Z".parse::<DateTime<Utc>>().unwrap()
        );
        assert_eq!(versions[1].version, 2);
        assert_eq!(
            versions[1].timestamp,
            "2024-02-01T00:00:00Z".parse::<DateTime<Utc>>().unwrap()
        );
        // assert_eq!(versions, expected);
    }

    #[tokio::test]
    async fn test_index_stats() {
        let table = Table::new_with_handler("my_table", |request| {
            assert_eq!(request.method(), "POST");
            assert_eq!(
                request.url().path(),
                "/v1/table/my_table/index/my_index/stats/"
            );

            let response_body = serde_json::json!({
              "num_indexed_rows": 100000,
              "num_unindexed_rows": 0,
              "index_type": "IVF_PQ",
              "distance_type": "l2"
            });
            let response_body = serde_json::to_string(&response_body).unwrap();

            http::Response::builder()
                .status(200)
                .body(response_body)
                .unwrap()
        });
        let indices = table.index_stats("my_index").await.unwrap().unwrap();
        let expected = IndexStatistics {
            num_indexed_rows: 100000,
            num_unindexed_rows: 0,
            index_type: IndexType::IvfPq,
            distance_type: Some(DistanceType::L2),
            num_indices: None,
        };
        assert_eq!(indices, expected);

        let table = Table::new_with_handler("my_table", |request| {
            assert_eq!(request.method(), "POST");
            assert_eq!(
                request.url().path(),
                "/v1/table/my_table/index/my_index/stats/"
            );

            http::Response::builder().status(404).body("").unwrap()
        });
        let indices = table.index_stats("my_index").await.unwrap();
        assert!(indices.is_none());
    }

    #[tokio::test]
    async fn test_passes_version() {
        let table = Table::new_with_handler("my_table", |request| {
            let body = request.body().unwrap().as_bytes().unwrap();
            let body: serde_json::Value = serde_json::from_slice(body).unwrap();
            let version = body
                .as_object()
                .unwrap()
                .get("version")
                .unwrap()
                .as_u64()
                .unwrap();
            assert_eq!(version, 42);

            let response_body = match request.url().path() {
                "/v1/table/my_table/describe/" => {
                    serde_json::json!({
                        "version": 42,
                        "schema": { "fields": [] }
                    })
                }
                "/v1/table/my_table/index/list/" => {
                    serde_json::json!({
                        "indexes": []
                    })
                }
                "/v1/table/my_table/index/my_idx/stats/" => {
                    serde_json::json!({
                        "num_indexed_rows": 100000,
                        "num_unindexed_rows": 0,
                        "index_type": "IVF_PQ",
                        "distance_type": "l2"
                    })
                }
                "/v1/table/my_table/count_rows/" => {
                    serde_json::json!(1000)
                }
                "/v1/table/my_table/query/" => {
                    let expected_data = RecordBatch::try_new(
                        Arc::new(Schema::new(vec![Field::new("a", DataType::Int32, false)])),
                        vec![Arc::new(Int32Array::from(vec![1, 2, 3]))],
                    )
                    .unwrap();
                    let expected_data_ref = expected_data.clone();
                    let response_body = write_ipc_file(&expected_data_ref);
                    return http::Response::builder()
                        .status(200)
                        .header(CONTENT_TYPE, ARROW_FILE_CONTENT_TYPE)
                        .body(response_body)
                        .unwrap();
                }

                path => panic!("Unexpected path: {}", path),
            };

            http::Response::builder()
                .status(200)
                .body(
                    serde_json::to_string(&response_body)
                        .unwrap()
                        .as_bytes()
                        .to_vec(),
                )
                .unwrap()
        });

        table.checkout(42).await.unwrap();

        // ensure that version is passed to the /describe endpoint
        let version = table.version().await.unwrap();
        assert_eq!(version, 42);

        // ensure it's passed to other read API calls
        table.list_indices().await.unwrap();
        table.index_stats("my_idx").await.unwrap();
        table.count_rows(None).await.unwrap();
        table
            .query()
            .nearest_to(vec![0.1, 0.2, 0.3])
            .unwrap()
            .execute()
            .await
            .unwrap();
    }

    #[tokio::test]
    async fn test_fails_if_checkout_version_doesnt_exist() {
        let table = Table::new_with_handler("my_table", |request| {
            let body = request.body().unwrap().as_bytes().unwrap();
            let body: serde_json::Value = serde_json::from_slice(body).unwrap();
            let version = body
                .as_object()
                .unwrap()
                .get("version")
                .unwrap()
                .as_u64()
                .unwrap();
            if version != 42 {
                return http::Response::builder()
                    .status(404)
                    .body(format!("Table my_table (version: {}) not found", version))
                    .unwrap();
            }

            let response_body = match request.url().path() {
                "/v1/table/my_table/describe/" => {
                    serde_json::json!({
                        "version": 42,
                        "schema": { "fields": [] }
                    })
                }
                _ => panic!("Unexpected path"),
            };

            http::Response::builder()
                .status(200)
                .body(serde_json::to_string(&response_body).unwrap())
                .unwrap()
        });

        let res = table.checkout(43).await;
        println!("{:?}", res);
        assert!(
            matches!(res, Err(Error::TableNotFound { name }) if name == "my_table (version: 43)")
        );
    }

    #[tokio::test]
    async fn test_timetravel_immutable() {
        let table = Table::new_with_handler::<String>("my_table", |request| {
            let response_body = match request.url().path() {
                "/v1/table/my_table/describe/" => {
                    serde_json::json!({
                        "version": 42,
                        "schema": { "fields": [] }
                    })
                }
                _ => panic!("Should not have made a request: {:?}", request),
            };

            http::Response::builder()
                .status(200)
                .body(serde_json::to_string(&response_body).unwrap())
                .unwrap()
        });

        table.checkout(42).await.unwrap();

        // Ensure that all mutable operations fail.
        let res = table
            .update()
            .column("a", "a + 1")
            .column("b", "b - 1")
            .only_if("b > 10")
            .execute()
            .await;
        assert!(matches!(res, Err(Error::NotSupported { .. })));

        let batch = RecordBatch::try_new(
            Arc::new(Schema::new(vec![Field::new("a", DataType::Int32, false)])),
            vec![Arc::new(Int32Array::from(vec![1, 2, 3]))],
        )
        .unwrap();
        let data = Box::new(RecordBatchIterator::new(
            [Ok(batch.clone())],
            batch.schema(),
        ));
        let res = table.merge_insert(&["some_col"]).execute(data).await;
        assert!(matches!(res, Err(Error::NotSupported { .. })));

        let res = table.delete("id in (1, 2, 3)").await;
        assert!(matches!(res, Err(Error::NotSupported { .. })));

        let data = RecordBatch::try_new(
            Arc::new(Schema::new(vec![Field::new("a", DataType::Int32, false)])),
            vec![Arc::new(Int32Array::from(vec![1, 2, 3]))],
        )
        .unwrap();
        let res = table
            .add(RecordBatchIterator::new([Ok(data.clone())], data.schema()))
            .execute()
            .await;
        assert!(matches!(res, Err(Error::NotSupported { .. })));

        let res = table
            .create_index(&["a"], Index::IvfPq(Default::default()))
            .execute()
            .await;
        assert!(matches!(res, Err(Error::NotSupported { .. })));
    }

    #[tokio::test]
    async fn test_add_columns() {
        let table = Table::new_with_handler("my_table", |request| {
            assert_eq!(request.method(), "POST");
            assert_eq!(request.url().path(), "/v1/table/my_table/add_columns/");
            assert_eq!(
                request.headers().get("Content-Type").unwrap(),
                JSON_CONTENT_TYPE
            );

            let body = request.body().unwrap().as_bytes().unwrap();
            let body = std::str::from_utf8(body).unwrap();
            let value: serde_json::Value = serde_json::from_str(body).unwrap();
            let new_columns = value.get("new_columns").unwrap().as_array().unwrap();
            assert!(new_columns.len() == 2);

            let col_name = new_columns[0]["name"].as_str().unwrap();
            let expression = new_columns[0]["expression"].as_str().unwrap();
            assert_eq!(col_name, "b");
            assert_eq!(expression, "a + 1");

            let col_name = new_columns[1]["name"].as_str().unwrap();
            let expression = new_columns[1]["expression"].as_str().unwrap();
            assert_eq!(col_name, "x");
            assert_eq!(expression, "cast(NULL as int32)");

            http::Response::builder().status(200).body("{}").unwrap()
        });

        table
            .add_columns(
                NewColumnTransform::SqlExpressions(vec![
                    ("b".into(), "a + 1".into()),
                    ("x".into(), "cast(NULL as int32)".into()),
                ]),
                None,
            )
            .await
            .unwrap();
    }

    #[tokio::test]
    async fn test_alter_columns() {
        let table = Table::new_with_handler("my_table", |request| {
            assert_eq!(request.method(), "POST");
            assert_eq!(request.url().path(), "/v1/table/my_table/alter_columns/");
            assert_eq!(
                request.headers().get("Content-Type").unwrap(),
                JSON_CONTENT_TYPE
            );

            let body = request.body().unwrap().as_bytes().unwrap();
            let body = std::str::from_utf8(body).unwrap();
            let value: serde_json::Value = serde_json::from_str(body).unwrap();
            let alterations = value.get("alterations").unwrap().as_array().unwrap();
            assert!(alterations.len() == 2);

            let path = alterations[0]["path"].as_str().unwrap();
            let data_type = alterations[0]["data_type"]["type"].as_str().unwrap();
            assert_eq!(path, "b.c");
            assert_eq!(data_type, "int32");

            let path = alterations[1]["path"].as_str().unwrap();
            let nullable = alterations[1]["nullable"].as_bool().unwrap();
            let rename = alterations[1]["rename"].as_str().unwrap();
            assert_eq!(path, "x");
            assert!(nullable);
            assert_eq!(rename, "y");

            http::Response::builder().status(200).body("{}").unwrap()
        });

        table
            .alter_columns(&[
                ColumnAlteration::new("b.c".into()).cast_to(DataType::Int32),
                ColumnAlteration::new("x".into())
                    .rename("y".into())
                    .set_nullable(true),
            ])
            .await
            .unwrap();
    }

    #[tokio::test]
    async fn test_drop_columns() {
        let table = Table::new_with_handler("my_table", |request| {
            assert_eq!(request.method(), "POST");
            assert_eq!(request.url().path(), "/v1/table/my_table/drop_columns/");
            assert_eq!(
                request.headers().get("Content-Type").unwrap(),
                JSON_CONTENT_TYPE
            );

            let body = request.body().unwrap().as_bytes().unwrap();
            let body = std::str::from_utf8(body).unwrap();
            let value: serde_json::Value = serde_json::from_str(body).unwrap();
            let columns = value.get("columns").unwrap().as_array().unwrap();
            assert!(columns.len() == 2);

            let col1 = columns[0].as_str().unwrap();
            let col2 = columns[1].as_str().unwrap();
            assert_eq!(col1, "a");
            assert_eq!(col2, "b");

            http::Response::builder().status(200).body("{}").unwrap()
        });

        table.drop_columns(&["a", "b"]).await.unwrap();
    }
}<|MERGE_RESOLUTION|>--- conflicted
+++ resolved
@@ -1311,13 +1311,9 @@
                 "prefilter": true,
                 "distance_type": "l2",
                 "nprobes": 20,
-<<<<<<< HEAD
-                "k": DEFAULT_TOP_K,
-=======
                 "lower_bound": Option::<f32>::None,
                 "upper_bound": Option::<f32>::None,
-                "k": 10,
->>>>>>> ba844318
+                "k": DEFAULT_TOP_K,
                 "ef": Option::<usize>::None,
                 "refine_factor": null,
                 "version": null,
