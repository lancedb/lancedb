use std::sync::{Arc, Mutex};

use crate::table::dataset::DatasetReadGuard;
use crate::table::AddDataMode;
use crate::Error;
use arrow_array::RecordBatchReader;
use arrow_schema::SchemaRef;
use async_trait::async_trait;
use datafusion_physical_plan::ExecutionPlan;
use http::header::CONTENT_TYPE;
use http::StatusCode;
use lance::arrow::json::JsonSchema;
use lance::dataset::scanner::{DatasetRecordBatchStream, Scanner};
use lance::dataset::{ColumnAlteration, NewColumnTransform};
use serde::{Deserialize, Serialize};

use crate::{
    connection::NoData,
    error::Result,
    index::{IndexBuilder, IndexConfig},
    query::{Query, QueryExecutionOptions, VectorQuery},
    table::{
        merge::MergeInsertBuilder, AddDataBuilder, NativeTable, OptimizeAction, OptimizeStats,
        TableDefinition, TableInternal, UpdateBuilder,
    },
};

use super::client::{HttpSend, RestfulLanceDbClient, Sender};
use super::ARROW_STREAM_CONTENT_TYPE;

#[derive(Debug)]
pub struct RemoteTable<S: HttpSend = Sender> {
    #[allow(dead_code)]
    client: RestfulLanceDbClient<S>,
    name: String,
}

impl<S: HttpSend> RemoteTable<S> {
    pub fn new(client: RestfulLanceDbClient<S>, name: String) -> Self {
        Self { client, name }
    }

    async fn describe(&self) -> Result<TableDescription> {
        let request = self.client.post(&format!("/table/{}/describe/", self.name));
        let response = self.client.send(request).await?;

        let response = self.check_table_response(response).await?;

        let body = response.text().await?;

        serde_json::from_str(&body).map_err(|e| Error::Http {
            message: format!("Failed to parse table description: {}", e),
        })
    }

    fn reader_as_body(data: Box<dyn RecordBatchReader + Send>) -> Result<reqwest::Body> {
        // TODO: Once Phalanx supports compression, we should use it here.
        let mut writer = arrow_ipc::writer::StreamWriter::try_new(Vec::new(), &data.schema())?;

        //  Mutex is just here to make it sync. We shouldn't have any contention.
        let mut data = Mutex::new(data);
        let body_iter = std::iter::from_fn(move || match data.get_mut().unwrap().next() {
            Some(Ok(batch)) => {
                writer.write(&batch).ok()?;
                let buffer = std::mem::take(writer.get_mut());
                Some(Ok(buffer))
            }
            Some(Err(e)) => Some(Err(e)),
            None => {
                writer.finish().ok()?;
                let buffer = std::mem::take(writer.get_mut());
                Some(Ok(buffer))
            }
        });
        let body_stream = futures::stream::iter(body_iter);
        Ok(reqwest::Body::wrap_stream(body_stream))
    }

    async fn check_table_response(&self, response: reqwest::Response) -> Result<reqwest::Response> {
        if response.status() == StatusCode::NOT_FOUND {
            return Err(Error::TableNotFound {
                name: self.name.clone(),
            });
        }

        self.client.check_response(response).await
    }
}

#[derive(Deserialize)]
struct TableDescription {
    version: u64,
    schema: JsonSchema,
}

impl<S: HttpSend> std::fmt::Display for RemoteTable<S> {
    fn fmt(&self, f: &mut std::fmt::Formatter<'_>) -> std::fmt::Result {
        write!(f, "RemoteTable({})", self.name)
    }
}

#[cfg(all(test, feature = "remote"))]
mod test_utils {
    use super::*;
    use crate::remote::client::test_utils::client_with_handler;
    use crate::remote::client::test_utils::MockSender;

    impl RemoteTable<MockSender> {
        pub fn new_mock<F, T>(name: String, handler: F) -> Self
        where
            F: Fn(reqwest::Request) -> http::Response<T> + Send + Sync + 'static,
            T: Into<reqwest::Body>,
        {
            let client = client_with_handler(handler);
            Self { client, name }
        }
    }
}

#[async_trait]
impl<S: HttpSend> TableInternal for RemoteTable<S> {
    fn as_any(&self) -> &dyn std::any::Any {
        self
    }
    fn as_native(&self) -> Option<&NativeTable> {
        None
    }
    fn name(&self) -> &str {
        &self.name
    }
    async fn version(&self) -> Result<u64> {
        self.describe().await.map(|desc| desc.version)
    }
    async fn checkout(&self, _version: u64) -> Result<()> {
        Err(Error::NotSupported {
            message: "checkout is not supported on LanceDB cloud.".into(),
        })
    }
    async fn checkout_latest(&self) -> Result<()> {
        Err(Error::NotSupported {
            message: "checkout is not supported on LanceDB cloud.".into(),
        })
    }
    async fn restore(&self) -> Result<()> {
        Err(Error::NotSupported {
            message: "restore is not supported on LanceDB cloud.".into(),
        })
    }
    async fn schema(&self) -> Result<SchemaRef> {
        let schema = self.describe().await?.schema;
        Ok(Arc::new(schema.try_into()?))
    }
    async fn count_rows(&self, filter: Option<String>) -> Result<usize> {
        let mut request = self
            .client
            .post(&format!("/table/{}/count_rows/", self.name));

        if let Some(filter) = filter {
            request = request.json(&serde_json::json!({ "filter": filter }));
        } else {
            request = request.json(&serde_json::json!({}));
        }

        let response = self.client.send(request).await?;

        let response = self.check_table_response(response).await?;

        let body = response.text().await?;

        serde_json::from_str(&body).map_err(|e| Error::Http {
            message: format!("Failed to parse row count: {}", e),
        })
    }
    async fn add(
        &self,
        add: AddDataBuilder<NoData>,
        data: Box<dyn RecordBatchReader + Send>,
    ) -> Result<()> {
        let body = Self::reader_as_body(data)?;
        let mut request = self
            .client
            .post(&format!("/table/{}/insert/", self.name))
            .header(CONTENT_TYPE, ARROW_STREAM_CONTENT_TYPE)
            .body(body);

        match add.mode {
            AddDataMode::Append => {}
            AddDataMode::Overwrite => {
                request = request.query(&[("mode", "overwrite")]);
            }
        }

        let response = self.client.send(request).await?;

        self.check_table_response(response).await?;

        Ok(())
    }
    async fn build_plan(
        &self,
        _ds_ref: &DatasetReadGuard,
        _query: &VectorQuery,
        _options: Option<QueryExecutionOptions>,
    ) -> Result<Scanner> {
        Err(Error::NotSupported {
            message: "build_plan is not supported on LanceDB cloud.".into(),
        })
    }
    async fn create_plan(
        &self,
        _query: &VectorQuery,
        _options: QueryExecutionOptions,
    ) -> Result<Arc<dyn ExecutionPlan>> {
        Err(Error::NotSupported {
            message: "create_plan is not supported on LanceDB cloud.".into(),
        })
    }
    async fn explain_plan(&self, _query: &VectorQuery, _verbose: bool) -> Result<String> {
        Err(Error::NotSupported {
            message: "explain_plan is not supported on LanceDB cloud.".into(),
        })
    }
    async fn plain_query(
        &self,
        _query: &Query,
        _options: QueryExecutionOptions,
    ) -> Result<DatasetRecordBatchStream> {
        Err(Error::NotSupported {
            message: "plain_query is not yet supported on LanceDB cloud.".into(),
        })
    }
<<<<<<< HEAD
    async fn update(&self, _update: UpdateBuilder) -> Result<u64> {
        todo!()
=======
    async fn update(&self, update: UpdateBuilder) -> Result<()> {
        let request = self.client.post(&format!("/table/{}/update/", self.name));

        let mut updates = Vec::new();
        for (column, expression) in update.columns {
            updates.push(column);
            updates.push(expression);
        }

        let request = request.json(&serde_json::json!({
            "updates": updates,
            "only_if": update.filter,
        }));

        let response = self.client.send(request).await?;

        self.check_table_response(response).await?;

        Ok(())
>>>>>>> 521e665f
    }
    async fn delete(&self, predicate: &str) -> Result<()> {
        let body = serde_json::json!({ "predicate": predicate });
        let request = self
            .client
            .post(&format!("/table/{}/delete/", self.name))
            .json(&body);
        let response = self.client.send(request).await?;
        self.check_table_response(response).await?;
        Ok(())
    }
    async fn create_index(&self, _index: IndexBuilder) -> Result<()> {
        Err(Error::NotSupported {
            message: "create_index is not yet supported on LanceDB cloud.".into(),
        })
    }
    async fn merge_insert(
        &self,
        params: MergeInsertBuilder,
        new_data: Box<dyn RecordBatchReader + Send>,
    ) -> Result<()> {
        let query = MergeInsertRequest::try_from(params)?;
        let body = Self::reader_as_body(new_data)?;
        let request = self
            .client
            .post(&format!("/table/{}/merge_insert/", self.name))
            .query(&query)
            .header(CONTENT_TYPE, ARROW_STREAM_CONTENT_TYPE)
            .body(body);

        let response = self.client.send(request).await?;

        self.check_table_response(response).await?;

        Ok(())
    }
    async fn optimize(&self, _action: OptimizeAction) -> Result<OptimizeStats> {
        Err(Error::NotSupported {
            message: "optimize is not supported on LanceDB cloud.".into(),
        })
    }
    async fn add_columns(
        &self,
        _transforms: NewColumnTransform,
        _read_columns: Option<Vec<String>>,
    ) -> Result<()> {
        Err(Error::NotSupported {
            message: "add_columns is not yet supported.".into(),
        })
    }
    async fn alter_columns(&self, _alterations: &[ColumnAlteration]) -> Result<()> {
        Err(Error::NotSupported {
            message: "alter_columns is not yet supported.".into(),
        })
    }
    async fn drop_columns(&self, _columns: &[&str]) -> Result<()> {
        Err(Error::NotSupported {
            message: "drop_columns is not yet supported.".into(),
        })
    }
    async fn list_indices(&self) -> Result<Vec<IndexConfig>> {
        Err(Error::NotSupported {
            message: "list_indices is not yet supported.".into(),
        })
    }
    async fn table_definition(&self) -> Result<TableDefinition> {
        Err(Error::NotSupported {
            message: "table_definition is not supported on LanceDB cloud.".into(),
        })
    }
}

#[derive(Serialize)]
struct MergeInsertRequest {
    on: String,
    when_matched_update_all: bool,
    when_matched_update_all_filt: Option<String>,
    when_not_matched_insert_all: bool,
    when_not_matched_by_source_delete: bool,
    when_not_matched_by_source_delete_filt: Option<String>,
}

impl TryFrom<MergeInsertBuilder> for MergeInsertRequest {
    type Error = Error;

    fn try_from(value: MergeInsertBuilder) -> Result<Self> {
        if value.on.is_empty() {
            return Err(Error::InvalidInput {
                message: "MergeInsertBuilder missing required 'on' field".into(),
            });
        } else if value.on.len() > 1 {
            return Err(Error::NotSupported {
                message: "MergeInsertBuilder only supports a single 'on' column".into(),
            });
        }
        let on = value.on[0].clone();

        Ok(Self {
            on,
            when_matched_update_all: value.when_matched_update_all,
            when_matched_update_all_filt: value.when_matched_update_all_filt,
            when_not_matched_insert_all: value.when_not_matched_insert_all,
            when_not_matched_by_source_delete: value.when_not_matched_by_source_delete,
            when_not_matched_by_source_delete_filt: value.when_not_matched_by_source_delete_filt,
        })
    }
}

#[cfg(test)]
mod tests {
    use std::{collections::HashMap, pin::Pin};

    use super::*;

    use arrow_array::{Int32Array, RecordBatch, RecordBatchIterator};
    use arrow_schema::{DataType, Field, Schema};
    use futures::{future::BoxFuture, StreamExt, TryFutureExt};
    use reqwest::Body;

    use crate::{Error, Table};

    #[tokio::test]
    async fn test_not_found() {
        let table = Table::new_with_handler("my_table", |_| {
            http::Response::builder()
                .status(404)
                .body("table my_table not found")
                .unwrap()
        });

        let batch = RecordBatch::try_new(
            Arc::new(Schema::new(vec![Field::new("a", DataType::Int32, false)])),
            vec![Arc::new(Int32Array::from(vec![1, 2, 3]))],
        )
        .unwrap();
        let example_data = || {
            Box::new(RecordBatchIterator::new(
                [Ok(batch.clone())],
                batch.schema(),
            ))
        };

        // All endpoints should translate 404 to TableNotFound.
        let results: Vec<BoxFuture<'_, Result<()>>> = vec![
            Box::pin(table.version().map_ok(|_| ())),
            Box::pin(table.schema().map_ok(|_| ())),
            Box::pin(table.count_rows(None).map_ok(|_| ())),
            Box::pin(table.update().column("a", "a + 1").execute()),
            Box::pin(table.add(example_data()).execute().map_ok(|_| ())),
            Box::pin(table.merge_insert(&["test"]).execute(example_data())),
            Box::pin(table.delete("false")), // TODO: other endpoints.
        ];

        for result in results {
            let result = result.await;
            assert!(result.is_err());
            assert!(matches!(result, Err(Error::TableNotFound { name }) if name == "my_table"));
        }
    }

    #[tokio::test]
    async fn test_version() {
        let table = Table::new_with_handler("my_table", |request| {
            assert_eq!(request.method(), "POST");
            assert_eq!(request.url().path(), "/table/my_table/describe/");

            http::Response::builder()
                .status(200)
                .body(r#"{"version": 42, "schema": { "fields": [] }}"#)
                .unwrap()
        });

        let version = table.version().await.unwrap();
        assert_eq!(version, 42);
    }

    #[tokio::test]
    async fn test_schema() {
        let table = Table::new_with_handler("my_table", |request| {
            assert_eq!(request.method(), "POST");
            assert_eq!(request.url().path(), "/table/my_table/describe/");

            http::Response::builder()
                .status(200)
                .body(
                    r#"{"version": 42, "schema": {"fields": [
                    {"name": "a", "type": { "type": "int32" }, "nullable": false},
                    {"name": "b", "type": { "type": "string" }, "nullable": true}
                ], "metadata": {"key": "value"}}}"#,
                )
                .unwrap()
        });

        let expected = Arc::new(
            Schema::new(vec![
                Field::new("a", DataType::Int32, false),
                Field::new("b", DataType::Utf8, true),
            ])
            .with_metadata([("key".into(), "value".into())].into()),
        );

        let schema = table.schema().await.unwrap();
        assert_eq!(schema, expected);
    }

    #[tokio::test]
    async fn test_count_rows() {
        let table = Table::new_with_handler("my_table", |request| {
            assert_eq!(request.method(), "POST");
            assert_eq!(request.url().path(), "/table/my_table/count_rows/");
            assert_eq!(request.body().unwrap().as_bytes().unwrap(), br#"{}"#);

            http::Response::builder().status(200).body("42").unwrap()
        });

        let count = table.count_rows(None).await.unwrap();
        assert_eq!(count, 42);

        let table = Table::new_with_handler("my_table", |request| {
            assert_eq!(request.method(), "POST");
            assert_eq!(request.url().path(), "/table/my_table/count_rows/");
            assert_eq!(
                request.body().unwrap().as_bytes().unwrap(),
                br#"{"filter":"a > 10"}"#
            );

            http::Response::builder().status(200).body("42").unwrap()
        });

        let count = table.count_rows(Some("a > 10".into())).await.unwrap();
        assert_eq!(count, 42);
    }

    async fn collect_body(body: Body) -> Vec<u8> {
        use http_body::Body;
        let mut body = body;
        let mut data = Vec::new();
        let mut body_pin = Pin::new(&mut body);
        futures::stream::poll_fn(|cx| body_pin.as_mut().poll_frame(cx))
            .for_each(|frame| {
                data.extend_from_slice(frame.unwrap().data_ref().unwrap());
                futures::future::ready(())
            })
            .await;
        data
    }

    fn write_ipc_stream(data: &RecordBatch) -> Vec<u8> {
        let mut body = Vec::new();
        {
            let mut writer = arrow_ipc::writer::StreamWriter::try_new(&mut body, &data.schema())
                .expect("Failed to create writer");
            writer.write(data).expect("Failed to write data");
            writer.finish().expect("Failed to finish");
        }
        body
    }

    #[tokio::test]
    async fn test_add_append() {
        let data = RecordBatch::try_new(
            Arc::new(Schema::new(vec![Field::new("a", DataType::Int32, false)])),
            vec![Arc::new(Int32Array::from(vec![1, 2, 3]))],
        )
        .unwrap();

        let (sender, receiver) = std::sync::mpsc::channel();
        let table = Table::new_with_handler("my_table", move |mut request| {
            assert_eq!(request.method(), "POST");
            assert_eq!(request.url().path(), "/table/my_table/insert/");
            // If mode is specified, it should be "append". Append is default
            // so it's not required.
            assert!(request
                .url()
                .query_pairs()
                .filter(|(k, _)| k == "mode")
                .all(|(_, v)| v == "append"));

            assert_eq!(
                request.headers().get("Content-Type").unwrap(),
                ARROW_STREAM_CONTENT_TYPE
            );

            let mut body_out = reqwest::Body::from(Vec::new());
            std::mem::swap(request.body_mut().as_mut().unwrap(), &mut body_out);
            sender.send(body_out).unwrap();

            http::Response::builder().status(200).body("").unwrap()
        });

        table
            .add(RecordBatchIterator::new([Ok(data.clone())], data.schema()))
            .execute()
            .await
            .unwrap();

        let body = receiver.recv().unwrap();
        let body = collect_body(body).await;
        let expected_body = write_ipc_stream(&data);
        assert_eq!(&body, &expected_body);
    }

    #[tokio::test]
    async fn test_add_overwrite() {
        let data = RecordBatch::try_new(
            Arc::new(Schema::new(vec![Field::new("a", DataType::Int32, false)])),
            vec![Arc::new(Int32Array::from(vec![1, 2, 3]))],
        )
        .unwrap();

        let (sender, receiver) = std::sync::mpsc::channel();
        let table = Table::new_with_handler("my_table", move |mut request| {
            assert_eq!(request.method(), "POST");
            assert_eq!(request.url().path(), "/table/my_table/insert/");
            assert_eq!(
                request
                    .url()
                    .query_pairs()
                    .find(|(k, _)| k == "mode")
                    .map(|kv| kv.1)
                    .as_deref(),
                Some("overwrite"),
                "Expected mode=overwrite"
            );

            assert_eq!(
                request.headers().get("Content-Type").unwrap(),
                ARROW_STREAM_CONTENT_TYPE
            );

            let mut body_out = reqwest::Body::from(Vec::new());
            std::mem::swap(request.body_mut().as_mut().unwrap(), &mut body_out);
            sender.send(body_out).unwrap();

            http::Response::builder().status(200).body("").unwrap()
        });

        table
            .add(RecordBatchIterator::new([Ok(data.clone())], data.schema()))
            .mode(AddDataMode::Overwrite)
            .execute()
            .await
            .unwrap();

        let body = receiver.recv().unwrap();
        let body = collect_body(body).await;
        let expected_body = write_ipc_stream(&data);
        assert_eq!(&body, &expected_body);
    }

    #[tokio::test]
    async fn test_update() {
        let table = Table::new_with_handler("my_table", |request| {
            assert_eq!(request.method(), "POST");
            assert_eq!(request.url().path(), "/table/my_table/update/");

            if let Some(body) = request.body().unwrap().as_bytes() {
                let body = std::str::from_utf8(body).unwrap();
                let value: serde_json::Value = serde_json::from_str(body).unwrap();
                let updates = value.get("updates").unwrap().as_array().unwrap();
                assert!(updates.len() == 2);

                let col_name = updates[0].as_str().unwrap();
                let expression = updates[1].as_str().unwrap();
                assert_eq!(col_name, "a");
                assert_eq!(expression, "a + 1");

                let only_if = value.get("only_if").unwrap().as_str().unwrap();
                assert_eq!(only_if, "b > 10");
            }

            http::Response::builder().status(200).body("").unwrap()
        });

        table
            .update()
            .column("a", "a + 1")
            .only_if("b > 10")
            .execute()
            .await
            .unwrap();
    }

    #[tokio::test]
    async fn test_merge_insert() {
        let batch = RecordBatch::try_new(
            Arc::new(Schema::new(vec![Field::new("a", DataType::Int32, false)])),
            vec![Arc::new(Int32Array::from(vec![1, 2, 3]))],
        )
        .unwrap();
        let data = Box::new(RecordBatchIterator::new(
            [Ok(batch.clone())],
            batch.schema(),
        ));

        // Default parameters
        let table = Table::new_with_handler("my_table", |request| {
            assert_eq!(request.method(), "POST");
            assert_eq!(request.url().path(), "/table/my_table/merge_insert/");

            let params = request.url().query_pairs().collect::<HashMap<_, _>>();
            assert_eq!(params["on"], "some_col");
            assert_eq!(params["when_matched_update_all"], "false");
            assert_eq!(params["when_not_matched_insert_all"], "false");
            assert_eq!(params["when_not_matched_by_source_delete"], "false");
            assert!(!params.contains_key("when_matched_update_all_filt"));
            assert!(!params.contains_key("when_not_matched_by_source_delete_filt"));

            http::Response::builder().status(200).body("").unwrap()
        });

        table
            .merge_insert(&["some_col"])
            .execute(data)
            .await
            .unwrap();

        // All parameters specified
        let (sender, receiver) = std::sync::mpsc::channel();
        let table = Table::new_with_handler("my_table", move |mut request| {
            assert_eq!(request.method(), "POST");
            assert_eq!(request.url().path(), "/table/my_table/merge_insert/");
            assert_eq!(
                request.headers().get("Content-Type").unwrap(),
                ARROW_STREAM_CONTENT_TYPE
            );

            let params = request.url().query_pairs().collect::<HashMap<_, _>>();
            assert_eq!(params["on"], "some_col");
            assert_eq!(params["when_matched_update_all"], "true");
            assert_eq!(params["when_not_matched_insert_all"], "false");
            assert_eq!(params["when_not_matched_by_source_delete"], "true");
            assert_eq!(params["when_matched_update_all_filt"], "a = 1");
            assert_eq!(params["when_not_matched_by_source_delete_filt"], "b = 2");

            let mut body_out = reqwest::Body::from(Vec::new());
            std::mem::swap(request.body_mut().as_mut().unwrap(), &mut body_out);
            sender.send(body_out).unwrap();

            http::Response::builder().status(200).body("").unwrap()
        });
        let mut builder = table.merge_insert(&["some_col"]);
        builder
            .when_matched_update_all(Some("a = 1".into()))
            .when_not_matched_by_source_delete(Some("b = 2".into()));
        let data = Box::new(RecordBatchIterator::new(
            [Ok(batch.clone())],
            batch.schema(),
        ));
        builder.execute(data).await.unwrap();

        let body = receiver.recv().unwrap();
        let body = collect_body(body).await;
        let expected_body = write_ipc_stream(&batch);
        assert_eq!(&body, &expected_body);
    }

    #[tokio::test]
    async fn test_delete() {
        let table = Table::new_with_handler("my_table", |request| {
            assert_eq!(request.method(), "POST");
            assert_eq!(request.url().path(), "/table/my_table/delete/");

            let body = request.body().unwrap().as_bytes().unwrap();
            let body: serde_json::Value = serde_json::from_slice(body).unwrap();
            let predicate = body.get("predicate").unwrap().as_str().unwrap();
            assert_eq!(predicate, "id in (1, 2, 3)");

            http::Response::builder().status(200).body("").unwrap()
        });

        table.delete("id in (1, 2, 3)").await.unwrap();
    }
}<|MERGE_RESOLUTION|>--- conflicted
+++ resolved
@@ -229,11 +229,7 @@
             message: "plain_query is not yet supported on LanceDB cloud.".into(),
         })
     }
-<<<<<<< HEAD
-    async fn update(&self, _update: UpdateBuilder) -> Result<u64> {
-        todo!()
-=======
-    async fn update(&self, update: UpdateBuilder) -> Result<()> {
+    async fn update(&self, update: UpdateBuilder) -> Result<u64> {
         let request = self.client.post(&format!("/table/{}/update/", self.name));
 
         let mut updates = Vec::new();
@@ -249,10 +245,16 @@
 
         let response = self.client.send(request).await?;
 
-        self.check_table_response(response).await?;
-
-        Ok(())
->>>>>>> 521e665f
+        let response = self.check_table_response(response).await?;
+
+        let body = response.text().await?;
+
+        serde_json::from_str(&body).map_err(|e| Error::Http {
+            message: format!(
+                "Failed to parse updated rows result from response {}: {}",
+                body, e
+            ),
+        })
     }
     async fn delete(&self, predicate: &str) -> Result<()> {
         let body = serde_json::json!({ "predicate": predicate });
