--- conflicted
+++ resolved
@@ -24,7 +24,7 @@
 use lance::arrow::json::{JsonDataType, JsonSchema};
 use lance::dataset::scanner::DatasetRecordBatchStream;
 use lance::dataset::{ColumnAlteration, NewColumnTransform, Version};
-use lance_datafusion::exec::{execute_plan, OneShotExec};
+use lance_datafusion::exec::OneShotExec;
 use serde::{Deserialize, Serialize};
 use tokio::sync::RwLock;
 
@@ -205,15 +205,10 @@
     }
 
     fn apply_vector_query_params(
-        mut body: serde_json::Value,
-<<<<<<< HEAD
-        query: &VectorQuery,
-    ) -> Result<serde_json::Value> {
-=======
+        body: &mut serde_json::Value,
         query: &VectorQueryRequest,
-    ) -> Result<Vec<serde_json::Value>> {
->>>>>>> 1865f7de
-        Self::apply_query_params(&mut body, &query.base)?;
+    ) -> Result<()> {
+        Self::apply_query_params(body, &query.base)?;
 
         // Apply general parameters, before we dispatch based on number of query vectors.
         body["prefilter"] = query.base.prefilter.into();
@@ -259,25 +254,21 @@
             0 => {
                 // Server takes empty vector, not null or undefined.
                 body["vector"] = serde_json::Value::Array(Vec::new());
-                Ok(body)
             }
             1 => {
                 body["vector"] = vector_to_json(&query.query_vector[0])?;
-                Ok(body)
             }
             _ => {
-                let dim = query.query_vector[0].len();
                 let vectors = query
                     .query_vector
                     .iter()
-                    .map(|v| v.as_ref())
-                    .collect::<Vec<_>>();
-                let flat_vectors = arrow::compute::concat(&vectors)?;
-                body["vector"] = vector_to_json(&flat_vectors)?;
-                body["dim"] = dim.into();
-                Ok(body)
-            }
-        }
+                    .map(|v| vector_to_json(v))
+                    .collect::<Result<Vec<_>>>()?;
+                body["vector"] = serde_json::Value::Array(vectors);
+            }
+        }
+
+        Ok(())
     }
 
     async fn check_mutable(&self) -> Result<()> {
@@ -302,7 +293,7 @@
         &self,
         query: &AnyQuery,
         _options: QueryExecutionOptions,
-    ) -> Result<Vec<Pin<Box<dyn RecordBatchStream + Send>>>> {
+    ) -> Result<Pin<Box<dyn RecordBatchStream + Send>>> {
         let request = self.client.post(&format!("/v1/table/{}/query/", self.name));
 
         let version = self.current_version().await;
@@ -313,28 +304,16 @@
                 Self::apply_query_params(&mut body, query)?;
                 // Empty vector can be passed if no vector search is performed.
                 body["vector"] = serde_json::Value::Array(Vec::new());
-
-                let request = request.json(&body);
-
-                let (request_id, response) = self.client.send(request, true).await?;
-
-                let stream = self.read_arrow_stream(&request_id, response).await?;
-                Ok(vec![stream])
             }
             AnyQuery::VectorQuery(query) => {
-                let bodies = Self::apply_vector_query_params(body, query)?;
-                let mut futures = Vec::with_capacity(bodies.len());
-                for body in bodies {
-                    let request = request.try_clone().unwrap().json(&body);
-                    let future = async move {
-                        let (request_id, response) = self.client.send(request, true).await?;
-                        self.read_arrow_stream(&request_id, response).await
-                    };
-                    futures.push(future);
-                }
-                futures::future::try_join_all(futures).await
-            }
-        }
+                Self::apply_vector_query_params(&mut body, query)?;
+            }
+        }
+
+        let request = request.json(&body);
+        let (request_id, response) = self.client.send(request, true).await?;
+        let stream = self.read_arrow_stream(&request_id, response).await?;
+        Ok(stream)
     }
 }
 
@@ -506,29 +485,8 @@
         query: &AnyQuery,
         options: QueryExecutionOptions,
     ) -> Result<Arc<dyn ExecutionPlan>> {
-        let streams = self.execute_query(query, options).await?;
-
-<<<<<<< HEAD
-        let version = self.current_version().await;
-        let body = serde_json::json!({ "version": version });
-        let body = Self::apply_vector_query_params(body, query)?;
-
-        let request = request.try_clone().unwrap().json(&body);
-        let (request_id, response) = self.client.send(request, true).await?;
-        let stream = self.read_arrow_stream(&request_id, response).await?;
+        let stream = self.execute_query(query, options).await?;
         Ok(Arc::new(OneShotExec::new(stream)))
-=======
-        if streams.len() == 1 {
-            let stream = streams.into_iter().next().unwrap();
-            Ok(Arc::new(OneShotExec::new(stream)))
-        } else {
-            let stream_execs = streams
-                .into_iter()
-                .map(|stream| Arc::new(OneShotExec::new(stream)) as Arc<dyn ExecutionPlan>)
-                .collect();
-            Table::multi_vector_plan(stream_execs)
-        }
->>>>>>> 1865f7de
     }
 
     async fn query(
@@ -536,24 +494,8 @@
         query: &AnyQuery,
         _options: QueryExecutionOptions,
     ) -> Result<DatasetRecordBatchStream> {
-        let streams = self.execute_query(query, _options).await?;
-
-        if streams.len() == 1 {
-            Ok(DatasetRecordBatchStream::new(
-                streams.into_iter().next().unwrap(),
-            ))
-        } else {
-            let stream_execs = streams
-                .into_iter()
-                .map(|stream| Arc::new(OneShotExec::new(stream)) as Arc<dyn ExecutionPlan>)
-                .collect();
-            let plan = Table::multi_vector_plan(stream_execs)?;
-
-            Ok(DatasetRecordBatchStream::new(execute_plan(
-                plan,
-                Default::default(),
-            )?))
-        }
+        let stream = self.execute_query(query, _options).await?;
+        Ok(DatasetRecordBatchStream::new(stream))
     }
     async fn update(&self, update: UpdateBuilder) -> Result<u64> {
         self.check_mutable().await?;
