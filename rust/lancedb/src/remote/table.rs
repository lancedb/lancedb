// SPDX-License-Identifier: Apache-2.0
// SPDX-FileCopyrightText: Copyright The LanceDB Authors

use crate::index::Index;
use crate::index::IndexStatistics;
use crate::query::{QueryFilter, QueryRequest, Select, VectorQueryRequest};
use crate::table::{AddDataMode, AnyQuery, Filter};
use crate::utils::{supported_btree_data_type, supported_vector_data_type};
use crate::{DistanceType, Error, Table};
use arrow_array::{RecordBatch, RecordBatchIterator, RecordBatchReader};
use arrow_ipc::reader::FileReader;
use arrow_schema::{DataType, SchemaRef};
use async_trait::async_trait;
use datafusion_common::DataFusionError;
use datafusion_physical_plan::stream::RecordBatchStreamAdapter;
use datafusion_physical_plan::{ExecutionPlan, RecordBatchStream, SendableRecordBatchStream};
use futures::TryStreamExt;
use http::header::CONTENT_TYPE;
use http::{HeaderName, StatusCode};
use lance::arrow::json::{JsonDataType, JsonSchema};
use lance::dataset::scanner::DatasetRecordBatchStream;
use lance::dataset::{ColumnAlteration, NewColumnTransform, Version};
use lance_datafusion::exec::{execute_plan, OneShotExec};
use reqwest::{RequestBuilder, Response};
use serde::{Deserialize, Serialize};
use std::io::Cursor;
use std::pin::Pin;
use std::sync::{Arc, Mutex};
use std::time::Duration;
use tokio::sync::RwLock;

use super::client::RequestResultExt;
use super::client::{HttpSend, RestfulLanceDbClient, Sender};
use super::db::ServerVersion;
use super::ARROW_STREAM_CONTENT_TYPE;
use crate::index::waiter::wait_for_index;
use crate::{
    connection::NoData,
    error::Result,
    index::{IndexBuilder, IndexConfig},
    query::QueryExecutionOptions,
    table::{
        merge::MergeInsertBuilder, AddDataBuilder, BaseTable, OptimizeAction, OptimizeStats,
        TableDefinition, UpdateBuilder,
    },
};
use lance::dataset::refs::Tags;
const REQUEST_TIMEOUT_HEADER: HeaderName = HeaderName::from_static("x-request-timeout-ms");

#[derive(Debug)]
pub struct RemoteTable<S: HttpSend = Sender> {
    #[allow(dead_code)]
    client: RestfulLanceDbClient<S>,
    name: String,
    server_version: ServerVersion,

    version: RwLock<Option<u64>>,
}

impl<S: HttpSend> RemoteTable<S> {
    pub fn new(
        client: RestfulLanceDbClient<S>,
        name: String,
        server_version: ServerVersion,
    ) -> Self {
        Self {
            client,
            name,
            server_version,
            version: RwLock::new(None),
        }
    }

    async fn describe(&self) -> Result<TableDescription> {
        let version = self.current_version().await;
        self.describe_version(version).await
    }

    async fn describe_version(&self, version: Option<u64>) -> Result<TableDescription> {
        let mut request = self
            .client
            .post(&format!("/v1/table/{}/describe/", self.name));

        let body = serde_json::json!({ "version": version });
        request = request.json(&body);

        let (request_id, response) = self.send(request, true).await?;

        let response = self.check_table_response(&request_id, response).await?;

        match response.text().await {
            Ok(body) => serde_json::from_str(&body).map_err(|e| Error::Http {
                source: format!("Failed to parse table description: {}", e).into(),
                request_id,
                status_code: None,
            }),
            Err(err) => {
                let status_code = err.status();
                Err(Error::Http {
                    source: Box::new(err),
                    request_id,
                    status_code,
                })
            }
        }
    }

    fn reader_as_body(data: Box<dyn RecordBatchReader + Send>) -> Result<reqwest::Body> {
        // TODO: Once Phalanx supports compression, we should use it here.
        let mut writer = arrow_ipc::writer::StreamWriter::try_new(Vec::new(), &data.schema())?;

        //  Mutex is just here to make it sync. We shouldn't have any contention.
        let mut data = Mutex::new(data);
        let body_iter = std::iter::from_fn(move || match data.get_mut().unwrap().next() {
            Some(Ok(batch)) => {
                writer.write(&batch).ok()?;
                let buffer = std::mem::take(writer.get_mut());
                Some(Ok(buffer))
            }
            Some(Err(e)) => Some(Err(e)),
            None => {
                writer.finish().ok()?;
                let buffer = std::mem::take(writer.get_mut());
                Some(Ok(buffer))
            }
        });
        let body_stream = futures::stream::iter(body_iter);
        Ok(reqwest::Body::wrap_stream(body_stream))
    }

    /// Buffer the reader into memory
    async fn buffer_reader<R: RecordBatchReader + ?Sized>(
        reader: &mut R,
    ) -> Result<(SchemaRef, Vec<RecordBatch>)> {
        let schema = reader.schema();
        let mut batches = Vec::new();
        for batch in reader {
            batches.push(batch?);
        }
        Ok((schema, batches))
    }

    /// Create a new RecordBatchReader from buffered data
    fn make_reader(schema: SchemaRef, batches: Vec<RecordBatch>) -> impl RecordBatchReader {
        let iter = batches.into_iter().map(Ok);
        RecordBatchIterator::new(iter, schema)
    }

    async fn send(&self, req: RequestBuilder, with_retry: bool) -> Result<(String, Response)> {
        let res = if with_retry {
            self.client.send_with_retry(req, None, true).await?
        } else {
            self.client.send(req).await?
        };
        Ok(res)
    }

    /// Send the request with streaming body.
    /// This will use retries if with_retry is set and the number of configured retries is > 0.
    /// If retries are enabled, the stream will be buffered into memory.
    async fn send_streaming(
        &self,
        req: RequestBuilder,
        mut data: Box<dyn RecordBatchReader + Send>,
        with_retry: bool,
    ) -> Result<(String, Response)> {
        if !with_retry || self.client.retry_config.retries == 0 {
            let body = Self::reader_as_body(data)?;
            return self.client.send(req.body(body)).await;
        }

        // to support retries, buffer into memory and clone the batches on each retry
        let (schema, batches) = Self::buffer_reader(&mut *data).await?;
        let make_body = Box::new(move || {
            let reader = Self::make_reader(schema.clone(), batches.clone());
            Self::reader_as_body(Box::new(reader))
        });
        let res = self
            .client
            .send_with_retry(req, Some(make_body), false)
            .await?;

        Ok(res)
    }

    async fn check_table_response(
        &self,
        request_id: &str,
        response: reqwest::Response,
    ) -> Result<reqwest::Response> {
        if response.status() == StatusCode::NOT_FOUND {
            return Err(Error::TableNotFound {
                name: self.name.clone(),
            });
        }

        self.client.check_response(request_id, response).await
    }

    async fn read_arrow_stream(
        &self,
        request_id: &str,
        response: reqwest::Response,
    ) -> Result<SendableRecordBatchStream> {
        let response = self.check_table_response(request_id, response).await?;

        // There isn't a way to actually stream this data yet. I have an upstream issue:
        // https://github.com/apache/arrow-rs/issues/6420
        let body = response.bytes().await.err_to_http(request_id.into())?;
        let reader = FileReader::try_new(Cursor::new(body), None)?;
        let schema = reader.schema();
        let stream = futures::stream::iter(reader).map_err(DataFusionError::from);
        Ok(Box::pin(RecordBatchStreamAdapter::new(schema, stream)))
    }

    fn apply_query_params(
        &self,
        body: &mut serde_json::Value,
        params: &QueryRequest,
    ) -> Result<()> {
        body["prefilter"] = params.prefilter.into();
        if let Some(offset) = params.offset {
            body["offset"] = serde_json::Value::Number(serde_json::Number::from(offset));
        }

        // Server requires k.
        let limit = params.limit.unwrap_or(usize::MAX);
        body["k"] = serde_json::Value::Number(serde_json::Number::from(limit));

        if let Some(filter) = &params.filter {
            if let QueryFilter::Sql(filter) = filter {
                body["filter"] = serde_json::Value::String(filter.clone());
            } else {
                return Err(Error::NotSupported {
                    message: "querying a remote table with a non-sql filter".to_string(),
                });
            }
        }

        match &params.select {
            Select::All => {}
            Select::Columns(columns) => {
                body["columns"] = serde_json::Value::Array(
                    columns
                        .iter()
                        .map(|s| serde_json::Value::String(s.clone()))
                        .collect(),
                );
            }
            Select::Dynamic(pairs) => {
                body["columns"] = serde_json::Value::Array(
                    pairs
                        .iter()
                        .map(|(name, expr)| serde_json::json!([name, expr]))
                        .collect(),
                );
            }
        }

        if params.fast_search {
            body["fast_search"] = serde_json::Value::Bool(true);
        }

        if params.with_row_id {
            body["with_row_id"] = serde_json::Value::Bool(true);
        }

        if let Some(full_text_search) = &params.full_text_search {
            if full_text_search.wand_factor.is_some() {
                return Err(Error::NotSupported {
                    message: "Wand factor is not yet supported in LanceDB Cloud".into(),
                });
            }

            if self.server_version.support_structural_fts() {
                body["full_text_query"] = serde_json::json!({
                    "query": full_text_search.query.clone(),
                });
            } else {
                body["full_text_query"] = serde_json::json!({
                    "columns": full_text_search.columns().into_iter().collect::<Vec<_>>(),
                    "query": full_text_search.query.query(),
                })
            }
        }

        Ok(())
    }

    fn apply_vector_query_params(
        &self,
        mut body: serde_json::Value,
        query: &VectorQueryRequest,
    ) -> Result<Vec<serde_json::Value>> {
        self.apply_query_params(&mut body, &query.base)?;

        // Apply general parameters, before we dispatch based on number of query vectors.
        body["distance_type"] = serde_json::json!(query.distance_type.unwrap_or_default());
        body["nprobes"] = query.nprobes.into();
        body["lower_bound"] = query.lower_bound.into();
        body["upper_bound"] = query.upper_bound.into();
        body["ef"] = query.ef.into();
        body["refine_factor"] = query.refine_factor.into();
        if let Some(vector_column) = query.column.as_ref() {
            body["vector_column"] = serde_json::Value::String(vector_column.clone());
        }
        if !query.use_index {
            body["bypass_vector_index"] = serde_json::Value::Bool(true);
        }

        fn vector_to_json(vector: &arrow_array::ArrayRef) -> Result<serde_json::Value> {
            match vector.data_type() {
                DataType::Float32 => {
                    let array = vector
                        .as_any()
                        .downcast_ref::<arrow_array::Float32Array>()
                        .unwrap();
                    Ok(serde_json::Value::Array(
                        array
                            .values()
                            .iter()
                            .map(|v| {
                                serde_json::Value::Number(
                                    serde_json::Number::from_f64(*v as f64).unwrap(),
                                )
                            })
                            .collect(),
                    ))
                }
                _ => Err(Error::InvalidInput {
                    message: "VectorQuery vector must be of type Float32".into(),
                }),
            }
        }

        let bodies = match query.query_vector.len() {
            0 => {
                // Server takes empty vector, not null or undefined.
                body["vector"] = serde_json::Value::Array(Vec::new());
                vec![body]
            }
            1 => {
                body["vector"] = vector_to_json(&query.query_vector[0])?;
                vec![body]
            }
            _ => {
                if self.server_version.support_multivector() {
                    let vectors = query
                        .query_vector
                        .iter()
                        .map(vector_to_json)
                        .collect::<Result<Vec<_>>>()?;
                    body["vector"] = serde_json::Value::Array(vectors);
                    vec![body]
                } else {
                    // Server does not support multiple vectors in a single query.
                    // We need to send multiple requests.
                    let mut bodies = Vec::with_capacity(query.query_vector.len());
                    for vector in &query.query_vector {
                        let mut body = body.clone();
                        body["vector"] = vector_to_json(vector)?;
                        bodies.push(body);
                    }
                    bodies
                }
            }
        };

        Ok(bodies)
    }

    async fn check_mutable(&self) -> Result<()> {
        let read_guard = self.version.read().await;
        match *read_guard {
            None => Ok(()),
            Some(version) => Err(Error::NotSupported {
                message: format!(
                    "Cannot mutate table reference fixed at version {}. Call checkout_latest() to get a mutable table reference.",
                    version
                )
            })
        }
    }

    async fn current_version(&self) -> Option<u64> {
        let read_guard = self.version.read().await;
        *read_guard
    }

    async fn execute_query(
        &self,
        query: &AnyQuery,
        options: &QueryExecutionOptions,
    ) -> Result<Vec<Pin<Box<dyn RecordBatchStream + Send>>>> {
        let mut request = self.client.post(&format!("/v1/table/{}/query/", self.name));

        if let Some(timeout) = options.timeout {
            // Also send to server, so it can abort the query if it takes too long.
            // (If it doesn't fit into u64, it's not worth sending anyways.)
            if let Ok(timeout_ms) = u64::try_from(timeout.as_millis()) {
                request = request.header(REQUEST_TIMEOUT_HEADER, timeout_ms);
            }
        }

        let query_bodies = self.prepare_query_bodies(query).await?;
        let requests: Vec<reqwest::RequestBuilder> = query_bodies
            .into_iter()
            .map(|body| request.try_clone().unwrap().json(&body))
            .collect();

        let futures = requests.into_iter().map(|req| async move {
            let (request_id, response) = self.send(req, true).await?;
            self.read_arrow_stream(&request_id, response).await
        });
        let streams = futures::future::try_join_all(futures);

        if let Some(timeout) = options.timeout {
            let timeout_future = tokio::time::sleep(timeout);
            tokio::pin!(timeout_future);
            tokio::pin!(streams);
            tokio::select! {
                _ = &mut timeout_future => {
                    Err(Error::Other {
                        message: format!("Query timeout after {} ms", timeout.as_millis()),
                        source: None,
                    })
                }
                result = &mut streams => {
                    Ok(result?)
                }
            }
        } else {
            Ok(streams.await?)
        }
    }

    async fn prepare_query_bodies(&self, query: &AnyQuery) -> Result<Vec<serde_json::Value>> {
        let version = self.current_version().await;
        let base_body = serde_json::json!({ "version": version });

        match query {
            AnyQuery::Query(query) => {
                let mut body = base_body.clone();
                self.apply_query_params(&mut body, query)?;
                // Empty vector can be passed if no vector search is performed.
                body["vector"] = serde_json::Value::Array(Vec::new());
                Ok(vec![body])
            }
            AnyQuery::VectorQuery(query) => self.apply_vector_query_params(base_body, query),
        }
    }
}

#[derive(Deserialize)]
struct TableDescription {
    version: u64,
    schema: JsonSchema,
}

impl<S: HttpSend> std::fmt::Display for RemoteTable<S> {
    fn fmt(&self, f: &mut std::fmt::Formatter<'_>) -> std::fmt::Result {
        write!(f, "RemoteTable({})", self.name)
    }
}

#[cfg(all(test, feature = "remote"))]
mod test_utils {
    use super::*;
    use crate::remote::client::test_utils::client_with_handler;
    use crate::remote::client::test_utils::MockSender;

    impl RemoteTable<MockSender> {
        pub fn new_mock<F, T>(name: String, handler: F, version: Option<semver::Version>) -> Self
        where
            F: Fn(reqwest::Request) -> http::Response<T> + Send + Sync + 'static,
            T: Into<reqwest::Body>,
        {
            let client = client_with_handler(handler);
            Self {
                client,
                name,
                server_version: version.map(ServerVersion).unwrap_or_default(),
                version: RwLock::new(None),
            }
        }
    }
}

#[async_trait]
impl<S: HttpSend> BaseTable for RemoteTable<S> {
    fn as_any(&self) -> &dyn std::any::Any {
        self
    }
    fn name(&self) -> &str {
        &self.name
    }
    async fn version(&self) -> Result<u64> {
        self.describe().await.map(|desc| desc.version)
    }
    async fn checkout(&self, version: u64) -> Result<()> {
        // check that the version exists
        self.describe_version(Some(version))
            .await
            .map_err(|e| match e {
                // try to map the error to a more user-friendly error telling them
                // specifically that the version does not exist
                Error::TableNotFound { name } => Error::TableNotFound {
                    name: format!("{} (version: {})", name, version),
                },
                e => e,
            })?;

        let mut write_guard = self.version.write().await;
        *write_guard = Some(version);
        Ok(())
    }
    async fn checkout_latest(&self) -> Result<()> {
        let mut write_guard = self.version.write().await;
        *write_guard = None;
        Ok(())
    }
    async fn restore(&self) -> Result<()> {
        let mut request = self
            .client
            .post(&format!("/v1/table/{}/restore/", self.name));
        let version = self.current_version().await;
        let body = serde_json::json!({ "version": version });
        request = request.json(&body);

        let (request_id, response) = self.send(request, true).await?;
        self.check_table_response(&request_id, response).await?;
        self.checkout_latest().await?;
        Ok(())
    }

    async fn list_versions(&self) -> Result<Vec<Version>> {
        let request = self
            .client
            .post(&format!("/v1/table/{}/version/list/", self.name));
        let (request_id, response) = self.send(request, true).await?;
        let response = self.check_table_response(&request_id, response).await?;

        #[derive(Deserialize)]
        struct ListVersionsResponse {
            versions: Vec<Version>,
        }

        let body = response.text().await.err_to_http(request_id.clone())?;
        let body: ListVersionsResponse =
            serde_json::from_str(&body).map_err(|err| Error::Http {
                source: format!(
                    "Failed to parse list_versions response: {}, body: {}",
                    err, body
                )
                .into(),
                request_id,
                status_code: None,
            })?;

        Ok(body.versions)
    }

    async fn schema(&self) -> Result<SchemaRef> {
        let schema = self.describe().await?.schema;
        Ok(Arc::new(schema.try_into()?))
    }
    async fn count_rows(&self, filter: Option<Filter>) -> Result<usize> {
        let mut request = self
            .client
            .post(&format!("/v1/table/{}/count_rows/", self.name));

        let version = self.current_version().await;

        if let Some(filter) = filter {
            let Filter::Sql(filter) = filter else {
                return Err(Error::NotSupported {
                    message: "querying a remote table with a datafusion filter".to_string(),
                });
            };
            request = request.json(&serde_json::json!({ "predicate": filter, "version": version }));
        } else {
            let body = serde_json::json!({ "version": version });
            request = request.json(&body);
        }

        let (request_id, response) = self.send(request, true).await?;

        let response = self.check_table_response(&request_id, response).await?;

        let body = response.text().await.err_to_http(request_id.clone())?;

        serde_json::from_str(&body).map_err(|e| Error::Http {
            source: format!("Failed to parse row count: {}", e).into(),
            request_id,
            status_code: None,
        })
    }
    async fn add(
        &self,
        add: AddDataBuilder<NoData>,
        data: Box<dyn RecordBatchReader + Send>,
    ) -> Result<()> {
        self.check_mutable().await?;
        let mut request = self
            .client
            .post(&format!("/v1/table/{}/insert/", self.name))
            .header(CONTENT_TYPE, ARROW_STREAM_CONTENT_TYPE);

        match add.mode {
            AddDataMode::Append => {}
            AddDataMode::Overwrite => {
                request = request.query(&[("mode", "overwrite")]);
            }
        }

        let (request_id, response) = self.send_streaming(request, data, true).await?;
        self.check_table_response(&request_id, response).await?;

        Ok(())
    }

    async fn create_plan(
        &self,
        query: &AnyQuery,
        options: QueryExecutionOptions,
    ) -> Result<Arc<dyn ExecutionPlan>> {
        let streams = self.execute_query(query, &options).await?;
        if streams.len() == 1 {
            let stream = streams.into_iter().next().unwrap();
            Ok(Arc::new(OneShotExec::new(stream)))
        } else {
            let stream_execs = streams
                .into_iter()
                .map(|stream| Arc::new(OneShotExec::new(stream)) as Arc<dyn ExecutionPlan>)
                .collect();
            Table::multi_vector_plan(stream_execs)
        }
    }

    async fn query(
        &self,
        query: &AnyQuery,
        options: QueryExecutionOptions,
    ) -> Result<DatasetRecordBatchStream> {
        let streams = self.execute_query(query, &options).await?;

        if streams.len() == 1 {
            Ok(DatasetRecordBatchStream::new(
                streams.into_iter().next().unwrap(),
            ))
        } else {
            let stream_execs = streams
                .into_iter()
                .map(|stream| Arc::new(OneShotExec::new(stream)) as Arc<dyn ExecutionPlan>)
                .collect();
            let plan = Table::multi_vector_plan(stream_execs)?;

            Ok(DatasetRecordBatchStream::new(execute_plan(
                plan,
                Default::default(),
            )?))
        }
    }

    async fn explain_plan(&self, query: &AnyQuery, verbose: bool) -> Result<String> {
        let base_request = self
            .client
            .post(&format!("/v1/table/{}/explain_plan/", self.name));

        let query_bodies = self.prepare_query_bodies(query).await?;
        let requests: Vec<reqwest::RequestBuilder> = query_bodies
            .into_iter()
            .map(|query_body| {
                let explain_request = serde_json::json!({
                    "verbose": verbose,
                    "query": query_body
                });

                base_request.try_clone().unwrap().json(&explain_request)
            })
            .collect::<Vec<_>>();

        let futures = requests.into_iter().map(|req| async move {
            let (request_id, response) = self.send(req, true).await?;
            let response = self.check_table_response(&request_id, response).await?;
            let body = response.text().await.err_to_http(request_id.clone())?;

            serde_json::from_str(&body).map_err(|e| Error::Http {
                source: format!("Failed to parse explain plan: {}", e).into(),
                request_id,
                status_code: None,
            })
        });

        let plan_texts = futures::future::try_join_all(futures).await?;
        let final_plan = if plan_texts.len() > 1 {
            plan_texts
                .into_iter()
                .enumerate()
                .map(|(i, plan)| format!("--- Plan #{} ---\n{}", i + 1, plan))
                .collect::<Vec<_>>()
                .join("\n\n")
        } else {
            plan_texts.into_iter().next().unwrap_or_default()
        };

        Ok(final_plan)
    }

    async fn analyze_plan(
        &self,
        query: &AnyQuery,
        _options: QueryExecutionOptions,
    ) -> Result<String> {
        let request = self
            .client
            .post(&format!("/v1/table/{}/analyze_plan/", self.name));

        let query_bodies = self.prepare_query_bodies(query).await?;
        let requests: Vec<reqwest::RequestBuilder> = query_bodies
            .into_iter()
            .map(|body| request.try_clone().unwrap().json(&body))
            .collect();

        let futures = requests.into_iter().map(|req| async move {
            let (request_id, response) = self.send(req, true).await?;
            let response = self.check_table_response(&request_id, response).await?;
            let body = response.text().await.err_to_http(request_id.clone())?;

            serde_json::from_str(&body).map_err(|e| Error::Http {
                source: format!("Failed to execute analyze plan: {}", e).into(),
                request_id,
                status_code: None,
            })
        });

        let analyze_result_texts = futures::future::try_join_all(futures).await?;
        let final_analyze = if analyze_result_texts.len() > 1 {
            analyze_result_texts
                .into_iter()
                .enumerate()
                .map(|(i, plan)| format!("--- Query #{} ---\n{}", i + 1, plan))
                .collect::<Vec<_>>()
                .join("\n\n")
        } else {
            analyze_result_texts.into_iter().next().unwrap_or_default()
        };

        Ok(final_analyze)
    }

    async fn update(&self, update: UpdateBuilder) -> Result<u64> {
        self.check_mutable().await?;
        let request = self
            .client
            .post(&format!("/v1/table/{}/update/", self.name));

        let mut updates = Vec::new();
        for (column, expression) in update.columns {
            updates.push(vec![column, expression]);
        }

        let request = request.json(&serde_json::json!({
            "updates": updates,
            "predicate": update.filter,
        }));

        let (request_id, response) = self.send(request, true).await?;

        self.check_table_response(&request_id, response).await?;

        Ok(0) // TODO: support returning number of modified rows once supported in SaaS.
    }

    async fn delete(&self, predicate: &str) -> Result<()> {
        self.check_mutable().await?;
        let body = serde_json::json!({ "predicate": predicate });
        let request = self
            .client
            .post(&format!("/v1/table/{}/delete/", self.name))
            .json(&body);
        let (request_id, response) = self.send(request, true).await?;
        self.check_table_response(&request_id, response).await?;
        Ok(())
    }

    async fn create_index(&self, mut index: IndexBuilder) -> Result<()> {
        self.check_mutable().await?;
        let request = self
            .client
            .post(&format!("/v1/table/{}/create_index/", self.name));

        let column = match index.columns.len() {
            0 => {
                return Err(Error::InvalidInput {
                    message: "No columns specified".into(),
                })
            }
            1 => index.columns.pop().unwrap(),
            _ => {
                return Err(Error::NotSupported {
                    message: "Indices over multiple columns not yet supported".into(),
                })
            }
        };
        let mut body = serde_json::json!({
            "column": column
        });

        let (index_type, distance_type) = match index.index {
            // TODO: Should we pass the actual index parameters? SaaS does not
            // yet support them.
            Index::IvfFlat(index) => ("IVF_FLAT", Some(index.distance_type)),
            Index::IvfPq(index) => ("IVF_PQ", Some(index.distance_type)),
            Index::IvfHnswSq(index) => ("IVF_HNSW_SQ", Some(index.distance_type)),
            Index::BTree(_) => ("BTREE", None),
            Index::Bitmap(_) => ("BITMAP", None),
            Index::LabelList(_) => ("LABEL_LIST", None),
            Index::FTS(fts) => {
                let with_position = fts.with_position;
                let configs = serde_json::to_value(fts.tokenizer_configs).map_err(|e| {
                    Error::InvalidInput {
                        message: format!("failed to serialize FTS index params {:?}", e),
                    }
                })?;
                for (key, value) in configs.as_object().unwrap() {
                    body[key] = value.clone();
                }
                body["with_position"] = serde_json::Value::Bool(with_position);
                ("FTS", None)
            }
            Index::Auto => {
                let schema = self.schema().await?;
                let field = schema
                    .field_with_name(&column)
                    .map_err(|_| Error::InvalidInput {
                        message: format!("Column {} not found in schema", column),
                    })?;
                if supported_vector_data_type(field.data_type()) {
                    ("IVF_PQ", Some(DistanceType::L2))
                } else if supported_btree_data_type(field.data_type()) {
                    ("BTREE", None)
                } else {
                    return Err(Error::NotSupported {
                        message: format!(
                            "there are no indices supported for the field `{}` with the data type {}",
                            field.name(),
                            field.data_type()
                        ),
                    });
                }
            }
            _ => {
                return Err(Error::NotSupported {
                    message: "Index type not supported".into(),
                })
            }
        };
        body["index_type"] = serde_json::Value::String(index_type.into());
        if let Some(distance_type) = distance_type {
            // Phalanx expects this to be lowercase right now.
            body["metric_type"] =
                serde_json::Value::String(distance_type.to_string().to_lowercase());
        }

        let request = request.json(&body);

        let (request_id, response) = self.send(request, true).await?;

        self.check_table_response(&request_id, response).await?;

        if let Some(wait_timeout) = index.wait_timeout {
            let name = format!("{}_idx", column);
            self.wait_for_index(&[&name], wait_timeout).await?;
        }

        Ok(())
    }

    /// Poll until the columns are fully indexed. Will return Error::Timeout if the columns
    /// are not fully indexed within the timeout.
    async fn wait_for_index(&self, index_names: &[&str], timeout: Duration) -> Result<()> {
        wait_for_index(self, index_names, timeout).await
    }

    async fn merge_insert(
        &self,
        params: MergeInsertBuilder,
        new_data: Box<dyn RecordBatchReader + Send>,
    ) -> Result<()> {
        self.check_mutable().await?;

        let query = MergeInsertRequest::try_from(params)?;
        let request = self
            .client
            .post(&format!("/v1/table/{}/merge_insert/", self.name))
            .query(&query)
            .header(CONTENT_TYPE, ARROW_STREAM_CONTENT_TYPE);

        let (request_id, response) = self.send_streaming(request, new_data, true).await?;

        self.check_table_response(&request_id, response).await?;

        Ok(())
    }
<<<<<<< HEAD
    async fn tags(&self) -> Result<Tags> {
        return Err(Error::NotSupported {
            message: "tags is not supported on LanceDB cloud".into(),
        });
    }
    async fn checkout_tag(&self, _tag: &str) -> Result<()> {
        return Err(Error::NotSupported {
            message: "checkout_tag is not supported on LanceDB cloud".into(),
        });
    }
=======

>>>>>>> 2191f948
    async fn optimize(&self, _action: OptimizeAction) -> Result<OptimizeStats> {
        self.check_mutable().await?;
        Err(Error::NotSupported {
            message: "optimize is not supported on LanceDB cloud.".into(),
        })
    }
    async fn add_columns(
        &self,
        transforms: NewColumnTransform,
        _read_columns: Option<Vec<String>>,
    ) -> Result<()> {
        self.check_mutable().await?;
        match transforms {
            NewColumnTransform::SqlExpressions(expressions) => {
                let body = expressions
                    .into_iter()
                    .map(|(name, expression)| {
                        serde_json::json!({
                            "name": name,
                            "expression": expression,
                        })
                    })
                    .collect::<Vec<_>>();
                let body = serde_json::json!({ "new_columns": body });
                let request = self
                    .client
                    .post(&format!("/v1/table/{}/add_columns/", self.name))
                    .json(&body);
                let (request_id, response) = self.send(request, true).await?; // todo:
                self.check_table_response(&request_id, response).await?;
                Ok(())
            }
            _ => {
                return Err(Error::NotSupported {
                    message: "Only SQL expressions are supported for adding columns".into(),
                });
            }
        }
    }

    async fn alter_columns(&self, alterations: &[ColumnAlteration]) -> Result<()> {
        self.check_mutable().await?;
        let body = alterations
            .iter()
            .map(|alteration| {
                let mut value = serde_json::json!({
                    "path": alteration.path,
                });
                if let Some(rename) = &alteration.rename {
                    value["rename"] = serde_json::Value::String(rename.clone());
                }
                if let Some(data_type) = &alteration.data_type {
                    let json_data_type = JsonDataType::try_from(data_type).unwrap();
                    let json_data_type = serde_json::to_value(&json_data_type).unwrap();
                    value["data_type"] = json_data_type;
                }
                if let Some(nullable) = &alteration.nullable {
                    value["nullable"] = serde_json::Value::Bool(*nullable);
                }
                value
            })
            .collect::<Vec<_>>();
        let body = serde_json::json!({ "alterations": body });
        let request = self
            .client
            .post(&format!("/v1/table/{}/alter_columns/", self.name))
            .json(&body);
        let (request_id, response) = self.send(request, true).await?;
        self.check_table_response(&request_id, response).await?;
        Ok(())
    }

    async fn drop_columns(&self, columns: &[&str]) -> Result<()> {
        self.check_mutable().await?;
        let body = serde_json::json!({ "columns": columns });
        let request = self
            .client
            .post(&format!("/v1/table/{}/drop_columns/", self.name))
            .json(&body);
        let (request_id, response) = self.send(request, true).await?;
        self.check_table_response(&request_id, response).await?;
        Ok(())
    }

    async fn list_indices(&self) -> Result<Vec<IndexConfig>> {
        // Make request to list the indices
        let mut request = self
            .client
            .post(&format!("/v1/table/{}/index/list/", self.name));
        let version = self.current_version().await;
        let body = serde_json::json!({ "version": version });
        request = request.json(&body);

        let (request_id, response) = self.send(request, true).await?;
        let response = self.check_table_response(&request_id, response).await?;

        #[derive(Deserialize)]
        struct ListIndicesResponse {
            indexes: Vec<IndexConfigResponse>,
        }

        #[derive(Deserialize)]
        struct IndexConfigResponse {
            index_name: String,
            columns: Vec<String>,
        }

        let body = response.text().await.err_to_http(request_id.clone())?;
        let body: ListIndicesResponse = serde_json::from_str(&body).map_err(|err| Error::Http {
            source: format!(
                "Failed to parse list_indices response: {}, body: {}",
                err, body
            )
            .into(),
            request_id,
            status_code: None,
        })?;

        // Make request to get stats for each index, so we get the index type.
        // This is a bit inefficient, but it's the only way to get the index type.
        let mut futures = Vec::with_capacity(body.indexes.len());
        for index in body.indexes {
            let future = async move {
                match self.index_stats(&index.index_name).await {
                    Ok(Some(stats)) => Ok(Some(IndexConfig {
                        name: index.index_name,
                        index_type: stats.index_type,
                        columns: index.columns,
                    })),
                    Ok(None) => Ok(None), // The index must have been deleted since we listed it.
                    Err(e) => Err(e),
                }
            };
            futures.push(future);
        }
        let results = futures::future::try_join_all(futures).await?;
        let index_configs = results.into_iter().flatten().collect();

        Ok(index_configs)
    }

    async fn index_stats(&self, index_name: &str) -> Result<Option<IndexStatistics>> {
        let mut request = self.client.post(&format!(
            "/v1/table/{}/index/{}/stats/",
            self.name, index_name
        ));
        let version = self.current_version().await;
        let body = serde_json::json!({ "version": version });
        request = request.json(&body);

        let (request_id, response) = self.send(request, true).await?;

        if response.status() == StatusCode::NOT_FOUND {
            return Ok(None);
        }

        let response = self.check_table_response(&request_id, response).await?;

        let body = response.text().await.err_to_http(request_id.clone())?;

        let stats = serde_json::from_str(&body).map_err(|e| Error::Http {
            source: format!("Failed to parse index statistics: {}", e).into(),
            request_id,
            status_code: None,
        })?;

        Ok(Some(stats))
    }

    async fn drop_index(&self, index_name: &str) -> Result<()> {
        let request = self.client.post(&format!(
            "/v1/table/{}/index/{}/drop/",
            self.name, index_name
        ));
        let (request_id, response) = self.send(request, true).await?;
        self.check_table_response(&request_id, response).await?;
        Ok(())
    }

    async fn prewarm_index(&self, _index_name: &str) -> Result<()> {
        Err(Error::NotSupported {
            message: "prewarm_index is not yet supported on LanceDB cloud.".into(),
        })
    }

    async fn table_definition(&self) -> Result<TableDefinition> {
        Err(Error::NotSupported {
            message: "table_definition is not supported on LanceDB cloud.".into(),
        })
    }
    fn dataset_uri(&self) -> &str {
        "NOT_SUPPORTED"
    }
}

#[derive(Serialize)]
struct MergeInsertRequest {
    on: String,
    when_matched_update_all: bool,
    when_matched_update_all_filt: Option<String>,
    when_not_matched_insert_all: bool,
    when_not_matched_by_source_delete: bool,
    when_not_matched_by_source_delete_filt: Option<String>,
}

impl TryFrom<MergeInsertBuilder> for MergeInsertRequest {
    type Error = Error;

    fn try_from(value: MergeInsertBuilder) -> Result<Self> {
        if value.on.is_empty() {
            return Err(Error::InvalidInput {
                message: "MergeInsertBuilder missing required 'on' field".into(),
            });
        } else if value.on.len() > 1 {
            return Err(Error::NotSupported {
                message: "MergeInsertBuilder only supports a single 'on' column".into(),
            });
        }
        let on = value.on[0].clone();

        Ok(Self {
            on,
            when_matched_update_all: value.when_matched_update_all,
            when_matched_update_all_filt: value.when_matched_update_all_filt,
            when_not_matched_insert_all: value.when_not_matched_insert_all,
            when_not_matched_by_source_delete: value.when_not_matched_by_source_delete,
            when_not_matched_by_source_delete_filt: value.when_not_matched_by_source_delete_filt,
        })
    }
}

#[cfg(test)]
mod tests {
    use std::{collections::HashMap, pin::Pin};

    use super::*;

    use arrow::{array::AsArray, compute::concat_batches, datatypes::Int32Type};
    use arrow_array::{Int32Array, RecordBatch, RecordBatchIterator};
    use arrow_schema::{DataType, Field, Schema};
    use chrono::{DateTime, Utc};
    use futures::{future::BoxFuture, StreamExt, TryFutureExt};
    use lance_index::scalar::inverted::query::MatchQuery;
    use lance_index::scalar::FullTextSearchQuery;
    use reqwest::Body;
    use rstest::rstest;

    use crate::index::vector::IvfFlatIndexBuilder;
    use crate::remote::db::DEFAULT_SERVER_VERSION;
    use crate::remote::JSON_CONTENT_TYPE;
    use crate::{
        index::{vector::IvfPqIndexBuilder, Index, IndexStatistics, IndexType},
        query::{ExecutableQuery, QueryBase},
        remote::ARROW_FILE_CONTENT_TYPE,
        DistanceType, Error, Table,
    };

    #[tokio::test]
    async fn test_not_found() {
        let table = Table::new_with_handler("my_table", |_| {
            http::Response::builder()
                .status(404)
                .body("table my_table not found")
                .unwrap()
        });

        let batch = RecordBatch::try_new(
            Arc::new(Schema::new(vec![Field::new("a", DataType::Int32, false)])),
            vec![Arc::new(Int32Array::from(vec![1, 2, 3]))],
        )
        .unwrap();
        let example_data = || {
            Box::new(RecordBatchIterator::new(
                [Ok(batch.clone())],
                batch.schema(),
            ))
        };

        // All endpoints should translate 404 to TableNotFound.
        let results: Vec<BoxFuture<'_, Result<()>>> = vec![
            Box::pin(table.version().map_ok(|_| ())),
            Box::pin(table.schema().map_ok(|_| ())),
            Box::pin(table.count_rows(None).map_ok(|_| ())),
            Box::pin(table.update().column("a", "a + 1").execute().map_ok(|_| ())),
            Box::pin(table.add(example_data()).execute().map_ok(|_| ())),
            Box::pin(table.merge_insert(&["test"]).execute(example_data())),
            Box::pin(table.delete("false")),
            Box::pin(table.add_columns(
                NewColumnTransform::SqlExpressions(vec![("x".into(), "y".into())]),
                None,
            )),
            Box::pin(async {
                let alterations = vec![ColumnAlteration::new("x".into()).rename("y".into())];
                table.alter_columns(&alterations).await
            }),
            Box::pin(table.drop_columns(&["a"])),
            // TODO: other endpoints.
        ];

        for result in results {
            let result = result.await;
            assert!(result.is_err());
            assert!(matches!(result, Err(Error::TableNotFound { name }) if name == "my_table"));
        }
    }

    #[tokio::test]
    async fn test_version() {
        let table = Table::new_with_handler("my_table", |request| {
            assert_eq!(request.method(), "POST");
            assert_eq!(request.url().path(), "/v1/table/my_table/describe/");

            http::Response::builder()
                .status(200)
                .body(r#"{"version": 42, "schema": { "fields": [] }}"#)
                .unwrap()
        });

        let version = table.version().await.unwrap();
        assert_eq!(version, 42);
    }

    #[tokio::test]
    async fn test_schema() {
        let table = Table::new_with_handler("my_table", |request| {
            assert_eq!(request.method(), "POST");
            assert_eq!(request.url().path(), "/v1/table/my_table/describe/");

            http::Response::builder()
                .status(200)
                .body(
                    r#"{"version": 42, "schema": {"fields": [
                    {"name": "a", "type": { "type": "int32" }, "nullable": false},
                    {"name": "b", "type": { "type": "string" }, "nullable": true}
                ], "metadata": {"key": "value"}}}"#,
                )
                .unwrap()
        });

        let expected = Arc::new(
            Schema::new(vec![
                Field::new("a", DataType::Int32, false),
                Field::new("b", DataType::Utf8, true),
            ])
            .with_metadata([("key".into(), "value".into())].into()),
        );

        let schema = table.schema().await.unwrap();
        assert_eq!(schema, expected);
    }

    #[tokio::test]
    async fn test_count_rows() {
        let table = Table::new_with_handler("my_table", |request| {
            assert_eq!(request.method(), "POST");
            assert_eq!(request.url().path(), "/v1/table/my_table/count_rows/");
            assert_eq!(
                request.headers().get("Content-Type").unwrap(),
                JSON_CONTENT_TYPE
            );
            assert_eq!(
                request.body().unwrap().as_bytes().unwrap(),
                br#"{"version":null}"#
            );

            http::Response::builder().status(200).body("42").unwrap()
        });

        let count = table.count_rows(None).await.unwrap();
        assert_eq!(count, 42);

        let table = Table::new_with_handler("my_table", |request| {
            assert_eq!(request.method(), "POST");
            assert_eq!(request.url().path(), "/v1/table/my_table/count_rows/");
            assert_eq!(
                request.headers().get("Content-Type").unwrap(),
                JSON_CONTENT_TYPE
            );
            assert_eq!(
                request.body().unwrap().as_bytes().unwrap(),
                br#"{"predicate":"a > 10","version":null}"#
            );

            http::Response::builder().status(200).body("42").unwrap()
        });

        let count = table.count_rows(Some("a > 10".into())).await.unwrap();
        assert_eq!(count, 42);
    }

    async fn collect_body(body: Body) -> Vec<u8> {
        use http_body::Body;
        let mut body = body;
        let mut data = Vec::new();
        let mut body_pin = Pin::new(&mut body);
        futures::stream::poll_fn(|cx| body_pin.as_mut().poll_frame(cx))
            .for_each(|frame| {
                data.extend_from_slice(frame.unwrap().data_ref().unwrap());
                futures::future::ready(())
            })
            .await;
        data
    }

    fn write_ipc_stream(data: &RecordBatch) -> Vec<u8> {
        let mut body = Vec::new();
        {
            let mut writer = arrow_ipc::writer::StreamWriter::try_new(&mut body, &data.schema())
                .expect("Failed to create writer");
            writer.write(data).expect("Failed to write data");
            writer.finish().expect("Failed to finish");
        }
        body
    }

    fn write_ipc_file(data: &RecordBatch) -> Vec<u8> {
        let mut body = Vec::new();
        {
            let mut writer = arrow_ipc::writer::FileWriter::try_new(&mut body, &data.schema())
                .expect("Failed to create writer");
            writer.write(data).expect("Failed to write data");
            writer.finish().expect("Failed to finish");
        }
        body
    }

    #[tokio::test]
    async fn test_add_append() {
        let data = RecordBatch::try_new(
            Arc::new(Schema::new(vec![Field::new("a", DataType::Int32, false)])),
            vec![Arc::new(Int32Array::from(vec![1, 2, 3]))],
        )
        .unwrap();

        let (sender, receiver) = std::sync::mpsc::channel();
        let table = Table::new_with_handler("my_table", move |mut request| {
            assert_eq!(request.method(), "POST");
            assert_eq!(request.url().path(), "/v1/table/my_table/insert/");
            // If mode is specified, it should be "append". Append is default
            // so it's not required.
            assert!(request
                .url()
                .query_pairs()
                .filter(|(k, _)| k == "mode")
                .all(|(_, v)| v == "append"));

            assert_eq!(
                request.headers().get("Content-Type").unwrap(),
                ARROW_STREAM_CONTENT_TYPE
            );

            let mut body_out = reqwest::Body::from(Vec::new());
            std::mem::swap(request.body_mut().as_mut().unwrap(), &mut body_out);
            sender.send(body_out).unwrap();

            http::Response::builder().status(200).body("").unwrap()
        });

        table
            .add(RecordBatchIterator::new([Ok(data.clone())], data.schema()))
            .execute()
            .await
            .unwrap();

        let body = receiver.recv().unwrap();
        let body = collect_body(body).await;
        let expected_body = write_ipc_stream(&data);
        assert_eq!(&body, &expected_body);
    }

    #[tokio::test]
    async fn test_add_overwrite() {
        let data = RecordBatch::try_new(
            Arc::new(Schema::new(vec![Field::new("a", DataType::Int32, false)])),
            vec![Arc::new(Int32Array::from(vec![1, 2, 3]))],
        )
        .unwrap();

        let (sender, receiver) = std::sync::mpsc::channel();
        let table = Table::new_with_handler("my_table", move |mut request| {
            assert_eq!(request.method(), "POST");
            assert_eq!(request.url().path(), "/v1/table/my_table/insert/");
            assert_eq!(
                request
                    .url()
                    .query_pairs()
                    .find(|(k, _)| k == "mode")
                    .map(|kv| kv.1)
                    .as_deref(),
                Some("overwrite"),
                "Expected mode=overwrite"
            );

            assert_eq!(
                request.headers().get("Content-Type").unwrap(),
                ARROW_STREAM_CONTENT_TYPE
            );

            let mut body_out = reqwest::Body::from(Vec::new());
            std::mem::swap(request.body_mut().as_mut().unwrap(), &mut body_out);
            sender.send(body_out).unwrap();

            http::Response::builder().status(200).body("").unwrap()
        });

        table
            .add(RecordBatchIterator::new([Ok(data.clone())], data.schema()))
            .mode(AddDataMode::Overwrite)
            .execute()
            .await
            .unwrap();

        let body = receiver.recv().unwrap();
        let body = collect_body(body).await;
        let expected_body = write_ipc_stream(&data);
        assert_eq!(&body, &expected_body);
    }

    #[tokio::test]
    async fn test_update() {
        let table = Table::new_with_handler("my_table", |request| {
            assert_eq!(request.method(), "POST");
            assert_eq!(request.url().path(), "/v1/table/my_table/update/");
            assert_eq!(
                request.headers().get("Content-Type").unwrap(),
                JSON_CONTENT_TYPE
            );

            if let Some(body) = request.body().unwrap().as_bytes() {
                let body = std::str::from_utf8(body).unwrap();
                let value: serde_json::Value = serde_json::from_str(body).unwrap();
                let updates = value.get("updates").unwrap().as_array().unwrap();
                assert!(updates.len() == 2);

                let col_name = updates[0][0].as_str().unwrap();
                let expression = updates[0][1].as_str().unwrap();
                assert_eq!(col_name, "a");
                assert_eq!(expression, "a + 1");

                let col_name = updates[1][0].as_str().unwrap();
                let expression = updates[1][1].as_str().unwrap();
                assert_eq!(col_name, "b");
                assert_eq!(expression, "b - 1");

                let only_if = value.get("predicate").unwrap().as_str().unwrap();
                assert_eq!(only_if, "b > 10");
            }

            http::Response::builder().status(200).body("{}").unwrap()
        });

        table
            .update()
            .column("a", "a + 1")
            .column("b", "b - 1")
            .only_if("b > 10")
            .execute()
            .await
            .unwrap();
    }

    #[tokio::test]
    async fn test_merge_insert() {
        let batch = RecordBatch::try_new(
            Arc::new(Schema::new(vec![Field::new("a", DataType::Int32, false)])),
            vec![Arc::new(Int32Array::from(vec![1, 2, 3]))],
        )
        .unwrap();
        let data = Box::new(RecordBatchIterator::new(
            [Ok(batch.clone())],
            batch.schema(),
        ));

        // Default parameters
        let table = Table::new_with_handler("my_table", |request| {
            assert_eq!(request.method(), "POST");
            assert_eq!(request.url().path(), "/v1/table/my_table/merge_insert/");

            let params = request.url().query_pairs().collect::<HashMap<_, _>>();
            assert_eq!(params["on"], "some_col");
            assert_eq!(params["when_matched_update_all"], "false");
            assert_eq!(params["when_not_matched_insert_all"], "false");
            assert_eq!(params["when_not_matched_by_source_delete"], "false");
            assert!(!params.contains_key("when_matched_update_all_filt"));
            assert!(!params.contains_key("when_not_matched_by_source_delete_filt"));

            http::Response::builder().status(200).body("").unwrap()
        });

        table
            .merge_insert(&["some_col"])
            .execute(data)
            .await
            .unwrap();

        // All parameters specified
        let (sender, receiver) = std::sync::mpsc::channel();
        let table = Table::new_with_handler("my_table", move |mut request| {
            assert_eq!(request.method(), "POST");
            assert_eq!(request.url().path(), "/v1/table/my_table/merge_insert/");
            assert_eq!(
                request.headers().get("Content-Type").unwrap(),
                ARROW_STREAM_CONTENT_TYPE
            );

            let params = request.url().query_pairs().collect::<HashMap<_, _>>();
            assert_eq!(params["on"], "some_col");
            assert_eq!(params["when_matched_update_all"], "true");
            assert_eq!(params["when_not_matched_insert_all"], "false");
            assert_eq!(params["when_not_matched_by_source_delete"], "true");
            assert_eq!(params["when_matched_update_all_filt"], "a = 1");
            assert_eq!(params["when_not_matched_by_source_delete_filt"], "b = 2");

            let mut body_out = reqwest::Body::from(Vec::new());
            std::mem::swap(request.body_mut().as_mut().unwrap(), &mut body_out);
            sender.send(body_out).unwrap();

            http::Response::builder().status(200).body("").unwrap()
        });
        let mut builder = table.merge_insert(&["some_col"]);
        builder
            .when_matched_update_all(Some("a = 1".into()))
            .when_not_matched_by_source_delete(Some("b = 2".into()));
        let data = Box::new(RecordBatchIterator::new(
            [Ok(batch.clone())],
            batch.schema(),
        ));
        builder.execute(data).await.unwrap();

        let body = receiver.recv().unwrap();
        let body = collect_body(body).await;
        let expected_body = write_ipc_stream(&batch);
        assert_eq!(&body, &expected_body);
    }

    #[tokio::test]
    async fn test_merge_insert_retries_on_409() {
        let batch = RecordBatch::try_new(
            Arc::new(Schema::new(vec![Field::new("a", DataType::Int32, false)])),
            vec![Arc::new(Int32Array::from(vec![1, 2, 3]))],
        )
        .unwrap();
        let data = Box::new(RecordBatchIterator::new(
            [Ok(batch.clone())],
            batch.schema(),
        ));

        // Default parameters
        let table = Table::new_with_handler("my_table", |request| {
            assert_eq!(request.method(), "POST");
            assert_eq!(request.url().path(), "/v1/table/my_table/merge_insert/");

            let params = request.url().query_pairs().collect::<HashMap<_, _>>();
            assert_eq!(params["on"], "some_col");
            assert_eq!(params["when_matched_update_all"], "false");
            assert_eq!(params["when_not_matched_insert_all"], "false");
            assert_eq!(params["when_not_matched_by_source_delete"], "false");
            assert!(!params.contains_key("when_matched_update_all_filt"));
            assert!(!params.contains_key("when_not_matched_by_source_delete_filt"));

            http::Response::builder().status(409).body("").unwrap()
        });

        let e = table
            .merge_insert(&["some_col"])
            .execute(data)
            .await
            .unwrap_err();
        assert!(e.to_string().contains("Hit retry limit"));
    }

    #[tokio::test]
    async fn test_delete() {
        let table = Table::new_with_handler("my_table", |request| {
            assert_eq!(request.method(), "POST");
            assert_eq!(request.url().path(), "/v1/table/my_table/delete/");
            assert_eq!(
                request.headers().get("Content-Type").unwrap(),
                JSON_CONTENT_TYPE
            );

            let body = request.body().unwrap().as_bytes().unwrap();
            let body: serde_json::Value = serde_json::from_slice(body).unwrap();
            let predicate = body.get("predicate").unwrap().as_str().unwrap();
            assert_eq!(predicate, "id in (1, 2, 3)");

            http::Response::builder().status(200).body("").unwrap()
        });

        table.delete("id in (1, 2, 3)").await.unwrap();
    }

    #[tokio::test]
    async fn test_query_plain() {
        let expected_data = RecordBatch::try_new(
            Arc::new(Schema::new(vec![Field::new("a", DataType::Int32, false)])),
            vec![Arc::new(Int32Array::from(vec![1, 2, 3]))],
        )
        .unwrap();
        let expected_data_ref = expected_data.clone();

        let table = Table::new_with_handler("my_table", move |request| {
            assert_eq!(request.method(), "POST");
            assert_eq!(request.url().path(), "/v1/table/my_table/query/");
            assert_eq!(
                request.headers().get("Content-Type").unwrap(),
                JSON_CONTENT_TYPE
            );

            let body = request.body().unwrap().as_bytes().unwrap();
            let body: serde_json::Value = serde_json::from_slice(body).unwrap();
            let expected_body = serde_json::json!({
                "k": usize::MAX,
                "prefilter": true,
                "vector": [], // Empty vector means no vector query.
                "version": null,
            });
            assert_eq!(body, expected_body);

            let response_body = write_ipc_file(&expected_data_ref);
            http::Response::builder()
                .status(200)
                .header(CONTENT_TYPE, ARROW_FILE_CONTENT_TYPE)
                .body(response_body)
                .unwrap()
        });

        let data = table
            .query()
            .execute()
            .await
            .unwrap()
            .collect::<Vec<_>>()
            .await;
        assert_eq!(data.len(), 1);
        assert_eq!(data[0].as_ref().unwrap(), &expected_data);
    }

    #[tokio::test]
    async fn test_query_vector_default_values() {
        let expected_data = RecordBatch::try_new(
            Arc::new(Schema::new(vec![Field::new("a", DataType::Int32, false)])),
            vec![Arc::new(Int32Array::from(vec![1, 2, 3]))],
        )
        .unwrap();
        let expected_data_ref = expected_data.clone();

        let table = Table::new_with_handler("my_table", move |request| {
            assert_eq!(request.method(), "POST");
            assert_eq!(request.url().path(), "/v1/table/my_table/query/");
            assert_eq!(
                request.headers().get("Content-Type").unwrap(),
                JSON_CONTENT_TYPE
            );

            let body = request.body().unwrap().as_bytes().unwrap();
            let body: serde_json::Value = serde_json::from_slice(body).unwrap();
            let mut expected_body = serde_json::json!({
                "prefilter": true,
                "distance_type": "l2",
                "nprobes": 20,
                "lower_bound": Option::<f32>::None,
                "upper_bound": Option::<f32>::None,
                "k": 10,
                "ef": Option::<usize>::None,
                "refine_factor": null,
                "version": null,
            });
            // Pass vector separately to make sure it matches f32 precision.
            expected_body["vector"] = vec![0.1f32, 0.2, 0.3].into();
            assert_eq!(body, expected_body);

            let response_body = write_ipc_file(&expected_data_ref);
            http::Response::builder()
                .status(200)
                .header(CONTENT_TYPE, ARROW_FILE_CONTENT_TYPE)
                .body(response_body)
                .unwrap()
        });

        let data = table
            .query()
            .nearest_to(vec![0.1, 0.2, 0.3])
            .unwrap()
            .execute()
            .await;
        let data = data.unwrap().collect::<Vec<_>>().await;
        assert_eq!(data.len(), 1);
        assert_eq!(data[0].as_ref().unwrap(), &expected_data);
    }

    #[tokio::test]
    async fn test_query_fts_default_values() {
        let expected_data = RecordBatch::try_new(
            Arc::new(Schema::new(vec![Field::new("a", DataType::Int32, false)])),
            vec![Arc::new(Int32Array::from(vec![1, 2, 3]))],
        )
        .unwrap();
        let expected_data_ref = expected_data.clone();

        let table = Table::new_with_handler("my_table", move |request| {
            assert_eq!(request.method(), "POST");
            assert_eq!(request.url().path(), "/v1/table/my_table/query/");
            assert_eq!(
                request.headers().get("Content-Type").unwrap(),
                JSON_CONTENT_TYPE
            );

            let body = request.body().unwrap().as_bytes().unwrap();
            let body: serde_json::Value = serde_json::from_slice(body).unwrap();
            let expected_body = serde_json::json!({
                "full_text_query": {
                    "columns": [],
                    "query": "test",
                },
                "prefilter": true,
                "version": null,
                "k": 10,
                "vector": [],
            });
            assert_eq!(body, expected_body);

            let response_body = write_ipc_file(&expected_data_ref);
            http::Response::builder()
                .status(200)
                .header(CONTENT_TYPE, ARROW_FILE_CONTENT_TYPE)
                .body(response_body)
                .unwrap()
        });

        let data = table
            .query()
            .full_text_search(FullTextSearchQuery::new("test".to_owned()))
            .execute()
            .await;
        let data = data.unwrap().collect::<Vec<_>>().await;
        assert_eq!(data.len(), 1);
        assert_eq!(data[0].as_ref().unwrap(), &expected_data);
    }

    #[tokio::test]
    async fn test_query_vector_all_params() {
        let table = Table::new_with_handler("my_table", |request| {
            assert_eq!(request.method(), "POST");
            assert_eq!(request.url().path(), "/v1/table/my_table/query/");
            assert_eq!(
                request.headers().get("Content-Type").unwrap(),
                JSON_CONTENT_TYPE
            );

            let body = request.body().unwrap().as_bytes().unwrap();
            let body: serde_json::Value = serde_json::from_slice(body).unwrap();
            let mut expected_body = serde_json::json!({
                "vector_column": "my_vector",
                "prefilter": false,
                "k": 42,
                "offset": 10,
                "distance_type": "cosine",
                "bypass_vector_index": true,
                "columns": ["a", "b"],
                "nprobes": 12,
                "lower_bound": Option::<f32>::None,
                "upper_bound": Option::<f32>::None,
                "ef": Option::<usize>::None,
                "refine_factor": 2,
                "version": null,
            });
            // Pass vector separately to make sure it matches f32 precision.
            expected_body["vector"] = vec![0.1f32, 0.2, 0.3].into();
            assert_eq!(body, expected_body);

            let data = RecordBatch::try_new(
                Arc::new(Schema::new(vec![Field::new("a", DataType::Int32, false)])),
                vec![Arc::new(Int32Array::from(vec![1, 2, 3]))],
            )
            .unwrap();
            let response_body = write_ipc_file(&data);
            http::Response::builder()
                .status(200)
                .header(CONTENT_TYPE, ARROW_FILE_CONTENT_TYPE)
                .body(response_body)
                .unwrap()
        });

        let _ = table
            .query()
            .limit(42)
            .offset(10)
            .select(Select::columns(&["a", "b"]))
            .nearest_to(vec![0.1, 0.2, 0.3])
            .unwrap()
            .column("my_vector")
            .postfilter()
            .distance_type(crate::DistanceType::Cosine)
            .nprobes(12)
            .refine_factor(2)
            .bypass_vector_index()
            .execute()
            .await
            .unwrap();
    }

    #[tokio::test]
    async fn test_query_fts() {
        let table = Table::new_with_handler("my_table", |request| {
            assert_eq!(request.method(), "POST");
            assert_eq!(request.url().path(), "/v1/table/my_table/query/");
            assert_eq!(
                request.headers().get("Content-Type").unwrap(),
                JSON_CONTENT_TYPE
            );

            let body = request.body().unwrap().as_bytes().unwrap();
            let body: serde_json::Value = serde_json::from_slice(body).unwrap();
            let expected_body = serde_json::json!({
                "full_text_query": {
                    "columns": ["a", "b"],
                    "query": "hello world",
                },
                "k": 10,
                "vector": [],
                "with_row_id": true,
                "prefilter": true,
                "version": null
            });
            let expected_body_2 = serde_json::json!({
                "full_text_query": {
                    "columns": ["b","a"],
                    "query": "hello world",
                },
                "k": 10,
                "vector": [],
                "with_row_id": true,
                "prefilter": true,
                "version": null
            });
            assert!(body == expected_body || body == expected_body_2);

            let data = RecordBatch::try_new(
                Arc::new(Schema::new(vec![Field::new("a", DataType::Int32, false)])),
                vec![Arc::new(Int32Array::from(vec![1, 2, 3]))],
            )
            .unwrap();
            let response_body = write_ipc_file(&data);
            http::Response::builder()
                .status(200)
                .header(CONTENT_TYPE, ARROW_FILE_CONTENT_TYPE)
                .body(response_body)
                .unwrap()
        });

        let _ = table
            .query()
            .full_text_search(
                FullTextSearchQuery::new("hello world".into())
                    .with_columns(&["a".into(), "b".into()])
                    .unwrap(),
            )
            .with_row_id()
            .limit(10)
            .execute()
            .await
            .unwrap();
    }

    #[tokio::test]
    async fn test_query_structured_fts() {
        let table =
            Table::new_with_handler_version("my_table", semver::Version::new(0, 3, 0), |request| {
                assert_eq!(request.method(), "POST");
                assert_eq!(request.url().path(), "/v1/table/my_table/query/");
                assert_eq!(
                    request.headers().get("Content-Type").unwrap(),
                    JSON_CONTENT_TYPE
                );

                let body = request.body().unwrap().as_bytes().unwrap();
                let body: serde_json::Value = serde_json::from_slice(body).unwrap();
                let expected_body = serde_json::json!({
                    "full_text_query": {
                        "query": {
                            "match": {
                                "terms": "hello world",
                                "column": "a",
                                "boost": 1.0,
                                "fuzziness": 0,
                                "max_expansions": 50,
                                "operator": "Or",
                            },
                        }
                    },
                    "k": 10,
                    "vector": [],
                    "with_row_id": true,
                    "prefilter": true,
                    "version": null
                });
                assert_eq!(body, expected_body);

                let data = RecordBatch::try_new(
                    Arc::new(Schema::new(vec![Field::new("a", DataType::Int32, false)])),
                    vec![Arc::new(Int32Array::from(vec![1, 2, 3]))],
                )
                .unwrap();
                let response_body = write_ipc_file(&data);
                http::Response::builder()
                    .status(200)
                    .header(CONTENT_TYPE, ARROW_FILE_CONTENT_TYPE)
                    .body(response_body)
                    .unwrap()
            });

        let _ = table
            .query()
            .full_text_search(FullTextSearchQuery::new_query(
                MatchQuery::new("hello world".to_owned())
                    .with_column(Some("a".to_owned()))
                    .into(),
            ))
            .with_row_id()
            .limit(10)
            .execute()
            .await
            .unwrap();
    }

    #[rstest]
    #[case(DEFAULT_SERVER_VERSION.clone())]
    #[case(semver::Version::new(0, 2, 0))]
    #[tokio::test]
    async fn test_batch_queries(#[case] version: semver::Version) {
        let table = Table::new_with_handler_version("my_table", version.clone(), move |request| {
            assert_eq!(request.method(), "POST");
            assert_eq!(request.url().path(), "/v1/table/my_table/query/");
            assert_eq!(
                request.headers().get("Content-Type").unwrap(),
                JSON_CONTENT_TYPE
            );
            let body: serde_json::Value =
                serde_json::from_slice(request.body().unwrap().as_bytes().unwrap()).unwrap();
            let query_vectors = body["vector"].as_array().unwrap();
            let version = ServerVersion(version.clone());
            let data = if version.support_multivector() {
                assert_eq!(query_vectors.len(), 2);
                assert_eq!(query_vectors[0].as_array().unwrap().len(), 3);
                assert_eq!(query_vectors[1].as_array().unwrap().len(), 3);
                RecordBatch::try_new(
                    Arc::new(Schema::new(vec![
                        Field::new("a", DataType::Int32, false),
                        Field::new("query_index", DataType::Int32, false),
                    ])),
                    vec![
                        Arc::new(Int32Array::from(vec![1, 2, 3, 4, 5, 6])),
                        Arc::new(Int32Array::from(vec![0, 0, 0, 1, 1, 1])),
                    ],
                )
                .unwrap()
            } else {
                // it's single flat vector, so here the length is dim
                assert_eq!(query_vectors.len(), 3);
                RecordBatch::try_new(
                    Arc::new(Schema::new(vec![Field::new("a", DataType::Int32, false)])),
                    vec![Arc::new(Int32Array::from(vec![1, 2, 3]))],
                )
                .unwrap()
            };

            let response_body = write_ipc_file(&data);
            http::Response::builder()
                .status(200)
                .header(CONTENT_TYPE, ARROW_FILE_CONTENT_TYPE)
                .body(response_body)
                .unwrap()
        });

        let query = table
            .query()
            .nearest_to(vec![0.1, 0.2, 0.3])
            .unwrap()
            .add_query_vector(vec![0.4, 0.5, 0.6])
            .unwrap();

        let results = query
            .execute()
            .await
            .unwrap()
            .try_collect::<Vec<_>>()
            .await
            .unwrap();
        let results = concat_batches(&results[0].schema(), &results).unwrap();

        let query_index = results["query_index"].as_primitive::<Int32Type>();
        // We don't guarantee order.
        assert!(query_index.values().contains(&0));
        assert!(query_index.values().contains(&1));
    }

    #[tokio::test]
    async fn test_create_index() {
        let cases = [
            (
                "IVF_FLAT",
                Some("hamming"),
                Index::IvfFlat(IvfFlatIndexBuilder::default().distance_type(DistanceType::Hamming)),
            ),
            ("IVF_PQ", Some("l2"), Index::IvfPq(Default::default())),
            (
                "IVF_PQ",
                Some("cosine"),
                Index::IvfPq(IvfPqIndexBuilder::default().distance_type(DistanceType::Cosine)),
            ),
            (
                "IVF_HNSW_SQ",
                Some("l2"),
                Index::IvfHnswSq(Default::default()),
            ),
            // HNSW_PQ isn't yet supported on SaaS
            ("BTREE", None, Index::BTree(Default::default())),
            ("BITMAP", None, Index::Bitmap(Default::default())),
            ("LABEL_LIST", None, Index::LabelList(Default::default())),
            ("FTS", None, Index::FTS(Default::default())),
        ];

        for (index_type, distance_type, index) in cases {
            let params = index.clone();
            let table = Table::new_with_handler("my_table", move |request| {
                assert_eq!(request.method(), "POST");
                assert_eq!(request.url().path(), "/v1/table/my_table/create_index/");
                assert_eq!(
                    request.headers().get("Content-Type").unwrap(),
                    JSON_CONTENT_TYPE
                );
                let body = request.body().unwrap().as_bytes().unwrap();
                let body: serde_json::Value = serde_json::from_slice(body).unwrap();
                let mut expected_body = serde_json::json!({
                    "column": "a",
                    "index_type": index_type,
                });
                if let Some(distance_type) = distance_type {
                    expected_body["metric_type"] = distance_type.to_lowercase().into();
                }
                if let Index::FTS(fts) = &params {
                    expected_body["with_position"] = fts.with_position.into();
                    expected_body["base_tokenizer"] = "simple".into();
                    expected_body["language"] = "English".into();
                    expected_body["max_token_length"] = 40.into();
                    expected_body["lower_case"] = true.into();
                    expected_body["stem"] = false.into();
                    expected_body["remove_stop_words"] = false.into();
                    expected_body["ascii_folding"] = false.into();
                }

                assert_eq!(body, expected_body);

                http::Response::builder().status(200).body("{}").unwrap()
            });

            table.create_index(&["a"], index).execute().await.unwrap();
        }
    }

    #[tokio::test]
    async fn test_list_indices() {
        let table = Table::new_with_handler("my_table", |request| {
            assert_eq!(request.method(), "POST");

            let response_body = match request.url().path() {
                "/v1/table/my_table/index/list/" => {
                    serde_json::json!({
                        "indexes": [
                            {
                                "index_name": "vector_idx",
                                "index_uuid": "3fa85f64-5717-4562-b3fc-2c963f66afa6",
                                "columns": ["vector"],
                                "index_status": "done",
                            },
                            {
                                "index_name": "my_idx",
                                "index_uuid": "34255f64-5717-4562-b3fc-2c963f66afa6",
                                "columns": ["my_column"],
                                "index_status": "done",
                            },
                        ]
                    })
                }
                "/v1/table/my_table/index/vector_idx/stats/" => {
                    serde_json::json!({
                        "num_indexed_rows": 100000,
                        "num_unindexed_rows": 0,
                        "index_type": "IVF_PQ",
                        "distance_type": "l2"
                    })
                }
                "/v1/table/my_table/index/my_idx/stats/" => {
                    serde_json::json!({
                        "num_indexed_rows": 100000,
                        "num_unindexed_rows": 0,
                        "index_type": "LABEL_LIST"
                    })
                }
                path => panic!("Unexpected path: {}", path),
            };
            http::Response::builder()
                .status(200)
                .body(serde_json::to_string(&response_body).unwrap())
                .unwrap()
        });

        let indices = table.list_indices().await.unwrap();
        let expected = vec![
            IndexConfig {
                name: "vector_idx".into(),
                index_type: IndexType::IvfPq,
                columns: vec!["vector".into()],
            },
            IndexConfig {
                name: "my_idx".into(),
                index_type: IndexType::LabelList,
                columns: vec!["my_column".into()],
            },
        ];
        assert_eq!(indices, expected);
    }

    #[tokio::test]
    async fn test_list_versions() {
        let table = Table::new_with_handler("my_table", |request| {
            assert_eq!(request.method(), "POST");
            assert_eq!(request.url().path(), "/v1/table/my_table/version/list/");

            let version1 = lance::dataset::Version {
                version: 1,
                timestamp: "2024-01-01T00:00:00Z".parse().unwrap(),
                metadata: Default::default(),
            };
            let version2 = lance::dataset::Version {
                version: 2,
                timestamp: "2024-02-01T00:00:00Z".parse().unwrap(),
                metadata: Default::default(),
            };
            let response_body = serde_json::json!({
                "versions": [
                    version1,
                    version2,
                ]
            });
            let response_body = serde_json::to_string(&response_body).unwrap();

            http::Response::builder()
                .status(200)
                .body(response_body)
                .unwrap()
        });

        let versions = table.list_versions().await.unwrap();
        assert_eq!(versions.len(), 2);
        assert_eq!(versions[0].version, 1);
        assert_eq!(
            versions[0].timestamp,
            "2024-01-01T00:00:00Z".parse::<DateTime<Utc>>().unwrap()
        );
        assert_eq!(versions[1].version, 2);
        assert_eq!(
            versions[1].timestamp,
            "2024-02-01T00:00:00Z".parse::<DateTime<Utc>>().unwrap()
        );
        // assert_eq!(versions, expected);
    }

    #[tokio::test]
    async fn test_index_stats() {
        let table = Table::new_with_handler("my_table", |request| {
            assert_eq!(request.method(), "POST");
            assert_eq!(
                request.url().path(),
                "/v1/table/my_table/index/my_index/stats/"
            );

            let response_body = serde_json::json!({
              "num_indexed_rows": 100000,
              "num_unindexed_rows": 0,
              "index_type": "IVF_PQ",
              "distance_type": "l2"
            });
            let response_body = serde_json::to_string(&response_body).unwrap();

            http::Response::builder()
                .status(200)
                .body(response_body)
                .unwrap()
        });
        let indices = table.index_stats("my_index").await.unwrap().unwrap();
        let expected = IndexStatistics {
            num_indexed_rows: 100000,
            num_unindexed_rows: 0,
            index_type: IndexType::IvfPq,
            distance_type: Some(DistanceType::L2),
            num_indices: None,
            loss: None,
        };
        assert_eq!(indices, expected);

        let table = Table::new_with_handler("my_table", |request| {
            assert_eq!(request.method(), "POST");
            assert_eq!(
                request.url().path(),
                "/v1/table/my_table/index/my_index/stats/"
            );

            http::Response::builder().status(404).body("").unwrap()
        });
        let indices = table.index_stats("my_index").await.unwrap();
        assert!(indices.is_none());
    }

    #[tokio::test]
    async fn test_passes_version() {
        let table = Table::new_with_handler("my_table", |request| {
            let body = request.body().unwrap().as_bytes().unwrap();
            let body: serde_json::Value = serde_json::from_slice(body).unwrap();
            let version = body
                .as_object()
                .unwrap()
                .get("version")
                .unwrap()
                .as_u64()
                .unwrap();
            assert_eq!(version, 42);

            let response_body = match request.url().path() {
                "/v1/table/my_table/describe/" => {
                    serde_json::json!({
                        "version": 42,
                        "schema": { "fields": [] }
                    })
                }
                "/v1/table/my_table/index/list/" => {
                    serde_json::json!({
                        "indexes": []
                    })
                }
                "/v1/table/my_table/index/my_idx/stats/" => {
                    serde_json::json!({
                        "num_indexed_rows": 100000,
                        "num_unindexed_rows": 0,
                        "index_type": "IVF_PQ",
                        "distance_type": "l2"
                    })
                }
                "/v1/table/my_table/count_rows/" => {
                    serde_json::json!(1000)
                }
                "/v1/table/my_table/query/" => {
                    let expected_data = RecordBatch::try_new(
                        Arc::new(Schema::new(vec![Field::new("a", DataType::Int32, false)])),
                        vec![Arc::new(Int32Array::from(vec![1, 2, 3]))],
                    )
                    .unwrap();
                    let expected_data_ref = expected_data.clone();
                    let response_body = write_ipc_file(&expected_data_ref);
                    return http::Response::builder()
                        .status(200)
                        .header(CONTENT_TYPE, ARROW_FILE_CONTENT_TYPE)
                        .body(response_body)
                        .unwrap();
                }

                path => panic!("Unexpected path: {}", path),
            };

            http::Response::builder()
                .status(200)
                .body(
                    serde_json::to_string(&response_body)
                        .unwrap()
                        .as_bytes()
                        .to_vec(),
                )
                .unwrap()
        });

        table.checkout(42).await.unwrap();

        // ensure that version is passed to the /describe endpoint
        let version = table.version().await.unwrap();
        assert_eq!(version, 42);

        // ensure it's passed to other read API calls
        table.list_indices().await.unwrap();
        table.index_stats("my_idx").await.unwrap();
        table.count_rows(None).await.unwrap();
        table
            .query()
            .nearest_to(vec![0.1, 0.2, 0.3])
            .unwrap()
            .execute()
            .await
            .unwrap();
    }

    #[tokio::test]
    async fn test_fails_if_checkout_version_doesnt_exist() {
        let table = Table::new_with_handler("my_table", |request| {
            let body = request.body().unwrap().as_bytes().unwrap();
            let body: serde_json::Value = serde_json::from_slice(body).unwrap();
            let version = body
                .as_object()
                .unwrap()
                .get("version")
                .unwrap()
                .as_u64()
                .unwrap();
            if version != 42 {
                return http::Response::builder()
                    .status(404)
                    .body(format!("Table my_table (version: {}) not found", version))
                    .unwrap();
            }

            let response_body = match request.url().path() {
                "/v1/table/my_table/describe/" => {
                    serde_json::json!({
                        "version": 42,
                        "schema": { "fields": [] }
                    })
                }
                _ => panic!("Unexpected path"),
            };

            http::Response::builder()
                .status(200)
                .body(serde_json::to_string(&response_body).unwrap())
                .unwrap()
        });

        let res = table.checkout(43).await;
        println!("{:?}", res);
        assert!(
            matches!(res, Err(Error::TableNotFound { name }) if name == "my_table (version: 43)")
        );
    }

    #[tokio::test]
    async fn test_timetravel_immutable() {
        let table = Table::new_with_handler::<String>("my_table", |request| {
            let response_body = match request.url().path() {
                "/v1/table/my_table/describe/" => {
                    serde_json::json!({
                        "version": 42,
                        "schema": { "fields": [] }
                    })
                }
                _ => panic!("Should not have made a request: {:?}", request),
            };

            http::Response::builder()
                .status(200)
                .body(serde_json::to_string(&response_body).unwrap())
                .unwrap()
        });

        table.checkout(42).await.unwrap();

        // Ensure that all mutable operations fail.
        let res = table
            .update()
            .column("a", "a + 1")
            .column("b", "b - 1")
            .only_if("b > 10")
            .execute()
            .await;
        assert!(matches!(res, Err(Error::NotSupported { .. })));

        let batch = RecordBatch::try_new(
            Arc::new(Schema::new(vec![Field::new("a", DataType::Int32, false)])),
            vec![Arc::new(Int32Array::from(vec![1, 2, 3]))],
        )
        .unwrap();
        let data = Box::new(RecordBatchIterator::new(
            [Ok(batch.clone())],
            batch.schema(),
        ));
        let res = table.merge_insert(&["some_col"]).execute(data).await;
        assert!(matches!(res, Err(Error::NotSupported { .. })));

        let res = table.delete("id in (1, 2, 3)").await;
        assert!(matches!(res, Err(Error::NotSupported { .. })));

        let data = RecordBatch::try_new(
            Arc::new(Schema::new(vec![Field::new("a", DataType::Int32, false)])),
            vec![Arc::new(Int32Array::from(vec![1, 2, 3]))],
        )
        .unwrap();
        let res = table
            .add(RecordBatchIterator::new([Ok(data.clone())], data.schema()))
            .execute()
            .await;
        assert!(matches!(res, Err(Error::NotSupported { .. })));

        let res = table
            .create_index(&["a"], Index::IvfPq(Default::default()))
            .execute()
            .await;
        assert!(matches!(res, Err(Error::NotSupported { .. })));
    }

    #[tokio::test]
    async fn test_add_columns() {
        let table = Table::new_with_handler("my_table", |request| {
            assert_eq!(request.method(), "POST");
            assert_eq!(request.url().path(), "/v1/table/my_table/add_columns/");
            assert_eq!(
                request.headers().get("Content-Type").unwrap(),
                JSON_CONTENT_TYPE
            );

            let body = request.body().unwrap().as_bytes().unwrap();
            let body = std::str::from_utf8(body).unwrap();
            let value: serde_json::Value = serde_json::from_str(body).unwrap();
            let new_columns = value.get("new_columns").unwrap().as_array().unwrap();
            assert!(new_columns.len() == 2);

            let col_name = new_columns[0]["name"].as_str().unwrap();
            let expression = new_columns[0]["expression"].as_str().unwrap();
            assert_eq!(col_name, "b");
            assert_eq!(expression, "a + 1");

            let col_name = new_columns[1]["name"].as_str().unwrap();
            let expression = new_columns[1]["expression"].as_str().unwrap();
            assert_eq!(col_name, "x");
            assert_eq!(expression, "cast(NULL as int32)");

            http::Response::builder().status(200).body("{}").unwrap()
        });

        table
            .add_columns(
                NewColumnTransform::SqlExpressions(vec![
                    ("b".into(), "a + 1".into()),
                    ("x".into(), "cast(NULL as int32)".into()),
                ]),
                None,
            )
            .await
            .unwrap();
    }

    #[tokio::test]
    async fn test_alter_columns() {
        let table = Table::new_with_handler("my_table", |request| {
            assert_eq!(request.method(), "POST");
            assert_eq!(request.url().path(), "/v1/table/my_table/alter_columns/");
            assert_eq!(
                request.headers().get("Content-Type").unwrap(),
                JSON_CONTENT_TYPE
            );

            let body = request.body().unwrap().as_bytes().unwrap();
            let body = std::str::from_utf8(body).unwrap();
            let value: serde_json::Value = serde_json::from_str(body).unwrap();
            let alterations = value.get("alterations").unwrap().as_array().unwrap();
            assert!(alterations.len() == 2);

            let path = alterations[0]["path"].as_str().unwrap();
            let data_type = alterations[0]["data_type"]["type"].as_str().unwrap();
            assert_eq!(path, "b.c");
            assert_eq!(data_type, "int32");

            let path = alterations[1]["path"].as_str().unwrap();
            let nullable = alterations[1]["nullable"].as_bool().unwrap();
            let rename = alterations[1]["rename"].as_str().unwrap();
            assert_eq!(path, "x");
            assert!(nullable);
            assert_eq!(rename, "y");

            http::Response::builder().status(200).body("{}").unwrap()
        });

        table
            .alter_columns(&[
                ColumnAlteration::new("b.c".into()).cast_to(DataType::Int32),
                ColumnAlteration::new("x".into())
                    .rename("y".into())
                    .set_nullable(true),
            ])
            .await
            .unwrap();
    }

    #[tokio::test]
    async fn test_drop_columns() {
        let table = Table::new_with_handler("my_table", |request| {
            assert_eq!(request.method(), "POST");
            assert_eq!(request.url().path(), "/v1/table/my_table/drop_columns/");
            assert_eq!(
                request.headers().get("Content-Type").unwrap(),
                JSON_CONTENT_TYPE
            );

            let body = request.body().unwrap().as_bytes().unwrap();
            let body = std::str::from_utf8(body).unwrap();
            let value: serde_json::Value = serde_json::from_str(body).unwrap();
            let columns = value.get("columns").unwrap().as_array().unwrap();
            assert!(columns.len() == 2);

            let col1 = columns[0].as_str().unwrap();
            let col2 = columns[1].as_str().unwrap();
            assert_eq!(col1, "a");
            assert_eq!(col2, "b");

            http::Response::builder().status(200).body("{}").unwrap()
        });

        table.drop_columns(&["a", "b"]).await.unwrap();
    }

    #[tokio::test]
    async fn test_drop_index() {
        let table = Table::new_with_handler("my_table", |request| {
            assert_eq!(request.method(), "POST");
            assert_eq!(
                request.url().path(),
                "/v1/table/my_table/index/my_index/drop/"
            );
            http::Response::builder().status(200).body("{}").unwrap()
        });
        table.drop_index("my_index").await.unwrap();
    }

    #[tokio::test]
    async fn test_wait_for_index() {
        let table = _make_table_with_indices(0);
        table
            .wait_for_index(&["vector_idx", "my_idx"], Duration::from_secs(1))
            .await
            .unwrap();
    }

    #[tokio::test]
    async fn test_wait_for_index_timeout() {
        let table = _make_table_with_indices(100);
        let e = table
            .wait_for_index(&["vector_idx", "my_idx"], Duration::from_secs(1))
            .await
            .unwrap_err();
        assert_eq!(
            e.to_string(),
            "Timeout error: timed out waiting for indices: [\"vector_idx\", \"my_idx\"] after 1s"
        );
    }

    #[tokio::test]
    async fn test_wait_for_index_timeout_never_created() {
        let table = _make_table_with_indices(0);
        let e = table
            .wait_for_index(&["doesnt_exist_idx"], Duration::from_secs(1))
            .await
            .unwrap_err();
        assert_eq!(
            e.to_string(),
            "Timeout error: timed out waiting for indices: [\"doesnt_exist_idx\"] after 1s"
        );
    }

    fn _make_table_with_indices(unindexed_rows: usize) -> Table {
        let table = Table::new_with_handler("my_table", move |request| {
            assert_eq!(request.method(), "POST");

            let response_body = match request.url().path() {
                "/v1/table/my_table/index/list/" => {
                    serde_json::json!({
                        "indexes": [
                            {
                                "index_name": "vector_idx",
                                "index_uuid": "3fa85f64-5717-4562-b3fc-2c963f66afa6",
                                "columns": ["vector"],
                                "index_status": "done",
                            },
                            {
                                "index_name": "my_idx",
                                "index_uuid": "34255f64-5717-4562-b3fc-2c963f66afa6",
                                "columns": ["my_column"],
                                "index_status": "done",
                            },
                        ]
                    })
                }
                "/v1/table/my_table/index/vector_idx/stats/" => {
                    serde_json::json!({
                        "num_indexed_rows": 100000,
                        "num_unindexed_rows": unindexed_rows,
                        "index_type": "IVF_PQ",
                        "distance_type": "l2"
                    })
                }
                "/v1/table/my_table/index/my_idx/stats/" => {
                    serde_json::json!({
                        "num_indexed_rows": 100000,
                        "num_unindexed_rows": unindexed_rows,
                        "index_type": "LABEL_LIST"
                    })
                }
                _path => {
                    serde_json::json!(None::<String>)
                }
            };
            let body = serde_json::to_string(&response_body).unwrap();
            let status = if body == "null" { 404 } else { 200 };
            http::Response::builder().status(status).body(body).unwrap()
        });
        table
    }
}<|MERGE_RESOLUTION|>--- conflicted
+++ resolved
@@ -903,7 +903,6 @@
 
         Ok(())
     }
-<<<<<<< HEAD
     async fn tags(&self) -> Result<Tags> {
         return Err(Error::NotSupported {
             message: "tags is not supported on LanceDB cloud".into(),
@@ -914,9 +913,6 @@
             message: "checkout_tag is not supported on LanceDB cloud".into(),
         });
     }
-=======
-
->>>>>>> 2191f948
     async fn optimize(&self, _action: OptimizeAction) -> Result<OptimizeStats> {
         self.check_mutable().await?;
         Err(Error::NotSupported {
