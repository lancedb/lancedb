--- conflicted
+++ resolved
@@ -265,11 +265,8 @@
                 region,
                 db_name,
                 host_override.is_some(),
-<<<<<<< HEAD
+                options,
                 db_prefix,
-=======
-                options,
->>>>>>> 3795e02e
             )?)
             .user_agent(client_config.user_agent)
             .build()
@@ -303,11 +300,8 @@
         region: &str,
         db_name: &str,
         has_host_override: bool,
-<<<<<<< HEAD
+        options: &RemoteOptions,
         db_prefix: Option<&str>,
-=======
-        options: &RemoteOptions,
->>>>>>> 3795e02e
     ) -> Result<HeaderMap> {
         let mut headers = HeaderMap::new();
         headers.insert(
