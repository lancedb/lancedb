--- conflicted
+++ resolved
@@ -85,13 +85,8 @@
     "boto3>=1.28.57",
     "awscli>=1.29.57",
     "botocore>=1.31.57",
-<<<<<<< HEAD
-    "ollama",
     'ibm-watsonx-ai>=1.1.2; python_version >= "3.10"',
-=======
     "ollama>=0.3.0",
-    "ibm-watsonx-ai>=1.1.2",
->>>>>>> 1dadb2ae
 ]
 azure = ["adlfs>=2024.2.0"]
 
