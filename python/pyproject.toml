[project]
name = "lancedb"
# version in Cargo.toml
dynamic = ["version"]
dependencies = [
    "deprecation",
<<<<<<< HEAD
    "pylance==0.21.0b5",
=======
    "pylance==0.21.1b1",
>>>>>>> 164ce397
    "tqdm>=4.27.0",
    "pydantic>=1.10",
    "packaging",
    "overrides>=0.7",
]
description = "lancedb"
authors = [{ name = "LanceDB Devs", email = "dev@lancedb.com" }]
license = { file = "LICENSE" }
readme = "README.md"
requires-python = ">=3.9"
keywords = [
    "data-format",
    "data-science",
    "machine-learning",
    "arrow",
    "data-analytics",
]
classifiers = [
    "Development Status :: 3 - Alpha",
    "Environment :: Console",
    "Intended Audience :: Science/Research",
    "License :: OSI Approved :: Apache Software License",
    "Operating System :: OS Independent",
    "Programming Language :: Python",
    "Programming Language :: Python :: 3",
    "Programming Language :: Python :: 3 :: Only",
    "Programming Language :: Python :: 3.9",
    "Programming Language :: Python :: 3.10",
    "Programming Language :: Python :: 3.11",
    "Programming Language :: Python :: 3.12",
    "Topic :: Scientific/Engineering",
]

[project.urls]
repository = "https://github.com/lancedb/lancedb"

[project.optional-dependencies]
tests = [
    "aiohttp",
    "boto3",
    "pandas>=1.4",
    "pytest",
    "pytest-mock",
    "pytest-asyncio",
    "duckdb",
    "pytz",
    "polars>=0.19, <=1.3.0",
    "tantivy",
]
dev = ["ruff", "pre-commit"]
docs = ["mkdocs", "mkdocs-jupyter", "mkdocs-material", "mkdocstrings[python]"]
clip = ["torch", "pillow", "open-clip"]
embeddings = [
    "requests>=2.31.0",
    "openai>=1.6.1",
    "sentence-transformers",
    "torch",
    "pillow",
    "open-clip-torch",
    "cohere",
    "huggingface_hub",
    "InstructorEmbedding",
    "google.generativeai",
    "boto3>=1.28.57",
    "awscli>=1.29.57",
    "botocore>=1.31.57",
    "ollama",
    "ibm-watsonx-ai>=1.1.2",
]
azure = ["adlfs>=2024.2.0"]

[tool.maturin]
python-source = "python"
module-name = "lancedb._lancedb"

[build-system]
requires = ["maturin>=1.4"]
build-backend = "maturin"

[tool.ruff.lint]
select = ["F", "E", "W", "G", "TCH", "PERF"]

[tool.pytest.ini_options]
addopts = "--strict-markers --ignore-glob=lancedb/embeddings/*.py"
markers = [
    "slow: marks tests as slow (deselect with '-m \"not slow\"')",
    "asyncio",
    "s3_test",
]<|MERGE_RESOLUTION|>--- conflicted
+++ resolved
@@ -4,11 +4,7 @@
 dynamic = ["version"]
 dependencies = [
     "deprecation",
-<<<<<<< HEAD
-    "pylance==0.21.0b5",
-=======
     "pylance==0.21.1b1",
->>>>>>> 164ce397
     "tqdm>=4.27.0",
     "pydantic>=1.10",
     "packaging",
