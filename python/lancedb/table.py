--- conflicted
+++ resolved
@@ -32,13 +32,7 @@
 from .query import LanceQueryBuilder, Query
 from .util import (
     fs_from_uri,
-<<<<<<< HEAD
     safe_import,
-=======
-    join_uri,
-    safe_import_pandas,
-    safe_import_polars,
->>>>>>> a4b91fd6
     value_to_sql,
 )
 from .utils.events import register_event
