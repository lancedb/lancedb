--- conflicted
+++ resolved
@@ -208,7 +208,7 @@
     assert len(tbl.to_pandas()["vector"][0]) == model.ndims()
     assert tbl.search("hello").limit(1).to_pandas()["text"][0] == "hello world"
 
-<<<<<<< HEAD
+
 @pytest.mark.skipif(_mlx is None, reason="mlx tests only required for apple users. sentence-transformer tests already covered")
 def test_gte_embedding(tmp_path):
     from lancedb.embeddings import gte
@@ -225,7 +225,7 @@
     tbl.add(df)
     assert len(tbl.to_pandas()["vector"][0]) == model.ndims()
     assert tbl.search("hello").limit(1).to_pandas()["text"][0] == "hello world"
-=======
+
 
 def aws_setup():
     try:
@@ -260,4 +260,3 @@
 
         tbl.add(df)
         assert len(tbl.to_pandas()["vector"][0]) == model.ndims()
->>>>>>> d84e0d1d
