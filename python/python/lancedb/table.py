# SPDX-License-Identifier: Apache-2.0
# SPDX-FileCopyrightText: Copyright The LanceDB Authors

from __future__ import annotations

import inspect
import time
from abc import ABC, abstractmethod
from dataclasses import dataclass
from datetime import timedelta
from functools import cached_property
from typing import (
    TYPE_CHECKING,
    Any,
    Dict,
    Iterable,
    List,
    Literal,
    Optional,
    Tuple,
    Union,
)
from urllib.parse import urlparse

import lance
import numpy as np
import pyarrow as pa
import pyarrow.compute as pc
import pyarrow.fs as pa_fs
from lance import LanceDataset
from lance.dependencies import _check_for_hugging_face
from lance.vector import vec_to_table

from .common import DATA, VEC, VECTOR_COLUMN_NAME
from .embeddings import EmbeddingFunctionConfig, EmbeddingFunctionRegistry
from .merge import LanceMergeInsertBuilder
from .pydantic import LanceModel, model_to_dict
from .query import AsyncQuery, AsyncVectorQuery, LanceQueryBuilder, Query
from .util import (
    fs_from_uri,
    get_uri_scheme,
    inf_vector_column_query,
    join_uri,
    safe_import_pandas,
    safe_import_polars,
    value_to_sql,
)

if TYPE_CHECKING:
    import PIL
    from lance.dataset import CleanupStats, ReaderLike
    from ._lancedb import Table as LanceDBTable, OptimizeStats
    from .db import LanceDBConnection
    from .index import BTree, IndexConfig, IvfPq, Bitmap, LabelList, FTS


pd = safe_import_pandas()
pl = safe_import_polars()


def _sanitize_data(
    data,
    schema: Optional[pa.Schema],
    metadata: Optional[dict],
    on_bad_vectors: str,
    fill_value: Any,
):
    if _check_for_hugging_face(data):
        # Huggingface datasets
        from lance.dependencies import datasets

        if isinstance(data, datasets.dataset_dict.DatasetDict):
            if schema is None:
                schema = _schema_from_hf(data, schema)
            data = _to_record_batch_generator(
                _to_batches_with_split(data),
                schema,
                metadata,
                on_bad_vectors,
                fill_value,
            )
        elif isinstance(data, datasets.Dataset):
            if schema is None:
                schema = data.features.arrow_schema
            data = _to_record_batch_generator(
                data.data.to_batches(), schema, metadata, on_bad_vectors, fill_value
            )

    if isinstance(data, LanceModel):
        raise ValueError("Cannot add a single LanceModel to a table. Use a list.")

    if isinstance(data, list):
        # convert to list of dict if data is a bunch of LanceModels
        if isinstance(data[0], LanceModel):
            if schema is None:
                schema = data[0].__class__.to_arrow_schema()
            data = [model_to_dict(d) for d in data]
            data = pa.Table.from_pylist(data, schema=schema)
        else:
            data = pa.Table.from_pylist(data)
    elif isinstance(data, dict):
        data = vec_to_table(data)
    elif pd is not None and isinstance(data, pd.DataFrame):
        data = pa.Table.from_pandas(data, preserve_index=False)
        # Do not serialize Pandas metadata
        meta = data.schema.metadata if data.schema.metadata is not None else {}
        meta = {k: v for k, v in meta.items() if k != b"pandas"}
        data = data.replace_schema_metadata(meta)
    elif pl is not None and isinstance(data, pl.DataFrame):
        data = data.to_arrow()

    if isinstance(data, pa.Table):
        if metadata:
            data = _append_vector_col(data, metadata, schema)
            metadata.update(data.schema.metadata or {})
            data = data.replace_schema_metadata(metadata)
        data = _sanitize_schema(
            data, schema=schema, on_bad_vectors=on_bad_vectors, fill_value=fill_value
        )
        if schema is None:
            schema = data.schema
    elif isinstance(data, Iterable):
        data = _to_record_batch_generator(
            data, schema, metadata, on_bad_vectors, fill_value
        )
<<<<<<< HEAD
    elif isinstance(data, pa.RecordBatch):
        data = pa.Table.from_batches([data]).to_reader()
    elif isinstance(data, pa.dataset.Dataset):
        data = pa.dataset.Scanner.from_dataset(data).to_reader()
    elif isinstance(data, pa.dataset.Scanner):
        data = data.to_reader()
    elif isinstance(data, LanceDataset):
        data = data.scanner().to_reader()
    elif not isinstance(data, pa.RecordBatchReader):
=======
        if schema is None:
            data, schema = _generator_to_data_and_schema(data)
            if schema is None:
                raise ValueError("Cannot infer schema from generator data")
    else:
>>>>>>> 622a2922
        raise TypeError(f"Unsupported data type: {type(data)}")
    return data, schema


def sanitize_create_table(
    data, schema, metadata=None, on_bad_vectors="error", fill_value=0.0
):
    if inspect.isclass(schema) and issubclass(schema, LanceModel):
        # convert LanceModel to pyarrow schema
        # note that it's possible this contains
        # embedding function metadata already
        schema = schema.to_arrow_schema()

    if data is not None:
        data, schema = _sanitize_data(
            data,
            schema,
            metadata=metadata,
            on_bad_vectors=on_bad_vectors,
            fill_value=fill_value,
        )
    if schema is None:
        if data is None:
            raise ValueError("Either data or schema must be provided")
        elif hasattr(data, "schema"):
            schema = data.schema

    if metadata:
        schema = schema.with_metadata(metadata)

    return data, schema


def _schema_from_hf(data, schema):
    """
    Extract pyarrow schema from HuggingFace DatasetDict
    and validate that they're all the same schema between
    splits
    """
    for dataset in data.values():
        if schema is None:
            schema = dataset.features.arrow_schema
        elif schema != dataset.features.arrow_schema:
            msg = "All datasets in a HuggingFace DatasetDict must have the same schema"
            raise TypeError(msg)
    return schema


def _to_batches_with_split(data):
    """
    Return a generator of RecordBatches from a HuggingFace DatasetDict
    with an extra `split` column
    """
    for key, dataset in data.items():
        for batch in dataset.data.to_batches():
            table = pa.Table.from_batches([batch])
            if "split" not in table.column_names:
                table = table.append_column(
                    "split", pa.array([key] * batch.num_rows, pa.string())
                )
            for b in table.to_batches():
                yield b


def _append_vector_col(data: pa.Table, metadata: dict, schema: Optional[pa.Schema]):
    """
    Use the embedding function to automatically embed the source column and add the
    vector column to the table.
    """
    functions = EmbeddingFunctionRegistry.get_instance().parse_functions(metadata)
    for vector_column, conf in functions.items():
        func = conf.function
        no_vector_column = vector_column not in data.column_names
        if no_vector_column or pc.all(pc.is_null(data[vector_column])).as_py():
            col_data = func.compute_source_embeddings_with_retry(
                data[conf.source_column]
            )
            if schema is not None:
                dtype = schema.field(vector_column).type
            else:
                dtype = pa.list_(pa.float32(), len(col_data[0]))
            if no_vector_column:
                data = data.append_column(
                    pa.field(vector_column, type=dtype), pa.array(col_data, type=dtype)
                )
            else:
                data = data.set_column(
                    data.column_names.index(vector_column),
                    pa.field(vector_column, type=dtype),
                    pa.array(col_data, type=dtype),
                )
    return data


def _generator_to_data_and_schema(
    data: Iterable,
) -> Tuple[Iterable[pa.RecordBatch], pa.Schema]:
    def _with_first_generator(first, data):
        yield first
        yield from data

    first = next(data, None)
    schema = None
    if isinstance(first, pa.RecordBatch):
        schema = first.schema
        data = _with_first_generator(first, data)
    elif isinstance(first, pa.Table):
        schema = first.schema
        data = _with_first_generator(first.to_batches(), data)
    return data, schema


def _to_record_batch_generator(
    data: Iterable,
    schema,
    metadata,
    on_bad_vectors,
    fill_value,
):
    for batch in data:
        # always convert to table because we need to sanitize the data
        # and do things like add the vector column etc
        if isinstance(batch, pa.RecordBatch):
            batch = pa.Table.from_batches([batch])
        batch, _ = _sanitize_data(batch, schema, metadata, on_bad_vectors, fill_value)
        for b in batch.to_batches():
            yield b


def _table_path(base: str, table_name: str) -> str:
    """
    Get a table path that can be used in PyArrow FS.

    Removes any weird schemes (such as "s3+ddb") and drops any query params.
    """
    uri = _table_uri(base, table_name)
    # Parse as URL
    parsed = urlparse(uri)
    # If scheme is s3+ddb, convert to s3
    if parsed.scheme == "s3+ddb":
        parsed = parsed._replace(scheme="s3")
    # Remove query parameters
    return parsed._replace(query=None).geturl()


def _table_uri(base: str, table_name: str) -> str:
    return join_uri(base, f"{table_name}.lance")


class Table(ABC):
    """
    A Table is a collection of Records in a LanceDB Database.

    Examples
    --------

    Create using [DBConnection.create_table][lancedb.DBConnection.create_table]
    (more examples in that method's documentation).

    >>> import lancedb
    >>> db = lancedb.connect("./.lancedb")
    >>> table = db.create_table("my_table", data=[{"vector": [1.1, 1.2], "b": 2}])
    >>> table.head()
    pyarrow.Table
    vector: fixed_size_list<item: float>[2]
      child 0, item: float
    b: int64
    ----
    vector: [[[1.1,1.2]]]
    b: [[2]]

    Can append new data with [Table.add()][lancedb.table.Table.add].

    >>> table.add([{"vector": [0.5, 1.3], "b": 4}])

    Can query the table with [Table.search][lancedb.table.Table.search].

    >>> table.search([0.4, 0.4]).select(["b", "vector"]).to_pandas()
       b      vector  _distance
    0  4  [0.5, 1.3]       0.82
    1  2  [1.1, 1.2]       1.13

    Search queries are much faster when an index is created. See
    [Table.create_index][lancedb.table.Table.create_index].
    """

    @property
    @abstractmethod
    def schema(self) -> pa.Schema:
        """The [Arrow Schema](https://arrow.apache.org/docs/python/api/datatypes.html#)
        of this Table

        """
        raise NotImplementedError

    @abstractmethod
    def count_rows(self, filter: Optional[str] = None) -> int:
        """
        Count the number of rows in the table.

        Parameters
        ----------
        filter: str, optional
            A SQL where clause to filter the rows to count.
        """
        raise NotImplementedError

    def to_pandas(self) -> "pd.DataFrame":
        """Return the table as a pandas DataFrame.

        Returns
        -------
        pd.DataFrame
        """
        return self.to_arrow().to_pandas()

    @abstractmethod
    def to_arrow(self) -> pa.Table:
        """Return the table as a pyarrow Table.

        Returns
        -------
        pa.Table
        """
        raise NotImplementedError

    def create_index(
        self,
        metric="L2",
        num_partitions=256,
        num_sub_vectors=96,
        vector_column_name: str = VECTOR_COLUMN_NAME,
        replace: bool = True,
        accelerator: Optional[str] = None,
        index_cache_size: Optional[int] = None,
    ):
        """Create an index on the table.

        Parameters
        ----------
        metric: str, default "L2"
            The distance metric to use when creating the index.
            Valid values are "L2", "cosine", or "dot".
            L2 is euclidean distance.
        num_partitions: int, default 256
            The number of IVF partitions to use when creating the index.
            Default is 256.
        num_sub_vectors: int, default 96
            The number of PQ sub-vectors to use when creating the index.
            Default is 96.
        vector_column_name: str, default "vector"
            The vector column name to create the index.
        replace: bool, default True
            - If True, replace the existing index if it exists.

            - If False, raise an error if duplicate index exists.
        accelerator: str, default None
            If set, use the given accelerator to create the index.
            Only support "cuda" for now.
        index_cache_size : int, optional
            The size of the index cache in number of entries. Default value is 256.
        """
        raise NotImplementedError

    @abstractmethod
    def create_scalar_index(
        self,
        column: str,
        *,
        replace: bool = True,
        index_type: Literal["BTREE", "BITMAP", "LABEL_LIST"] = "BTREE",
    ):
        """Create a scalar index on a column.

        Scalar indices, like vector indices, can be used to speed up scans.  A scalar
        index can speed up scans that contain filter expressions on the indexed column.
        For example, the following scan will be faster if the column ``my_col`` has
        a scalar index:


            import lancedb

            db = lancedb.connect("/data/lance")
            img_table = db.open_table("images")
            my_df = img_table.search().where("my_col = 7", prefilter=True).to_pandas()

        Scalar indices can also speed up scans containing a vector search and a
        prefilter:

            import lancedb

            db = lancedb.connect("/data/lance")
            img_table = db.open_table("images")
            img_table.search([1, 2, 3, 4], vector_column_name="vector")
                .where("my_col != 7", prefilter=True)
                .to_pandas()

        Scalar indices can only speed up scans for basic filters using
        equality, comparison, range (e.g. ``my_col BETWEEN 0 AND 100``), and set
        membership (e.g. `my_col IN (0, 1, 2)`)

        Scalar indices can be used if the filter contains multiple indexed columns and
        the filter criteria are AND'd or OR'd together
        (e.g. ``my_col < 0 AND other_col> 100``)

        Scalar indices may be used if the filter contains non-indexed columns but,
        depending on the structure of the filter, they may not be usable.  For example,
        if the column ``not_indexed`` does not have a scalar index then the filter
        ``my_col = 0 OR not_indexed = 1`` will not be able to use any scalar index on
        ``my_col``.

        **Experimental API**

        Parameters
        ----------
        column : str
            The column to be indexed.  Must be a boolean, integer, float,
            or string column.
        replace : bool, default True
            Replace the existing index if it exists.
        index_type: Literal["BTREE", "BITMAP", "LABEL_LIST"], default "BTREE"
            The type of index to create.

        Examples
        --------


            import lance

            dataset = lance.dataset("./images.lance")
            dataset.create_scalar_index("category")
        """
        raise NotImplementedError

    def create_fts_index(
        self,
        field_names: Union[str, List[str]],
        ordering_field_names: Union[str, List[str]] = None,
        *,
        replace: bool = False,
        with_position: bool = True,
        writer_heap_size: Optional[int] = 1024 * 1024 * 1024,
        tokenizer_name: str = "default",
        use_tantivy: bool = True,
    ):
        """Create a full-text search index on the table.

        Warning - this API is highly experimental and is highly likely to change
        in the future.

        Parameters
        ----------
        field_names: str or list of str
            The name(s) of the field to index.
            can be only str if use_tantivy=True for now.
        replace: bool, default False
            If True, replace the existing index if it exists. Note that this is
            not yet an atomic operation; the index will be temporarily
            unavailable while the new index is being created.
        writer_heap_size: int, default 1GB
            Only available with use_tantivy=True
        ordering_field_names:
            A list of unsigned type fields to index to optionally order
            results on at search time.
            only available with use_tantivy=True
        tokenizer_name: str, default "default"
            The tokenizer to use for the index. Can be "raw", "default" or the 2 letter
            language code followed by "_stem". So for english it would be "en_stem".
            For available languages see: https://docs.rs/tantivy/latest/tantivy/tokenizer/enum.Language.html
            only available with use_tantivy=True for now
        use_tantivy: bool, default True
            If True, use the legacy full-text search implementation based on tantivy.
            If False, use the new full-text search implementation based on lance-index.
        with_position: bool, default True
            Only available with use_tantivy=False
            If False, do not store the positions of the terms in the text.
            This can reduce the size of the index and improve indexing speed.
            But it will not be possible to use phrase queries.

        """
        raise NotImplementedError

    @abstractmethod
    def add(
        self,
        data: DATA,
        mode: str = "append",
        on_bad_vectors: str = "error",
        fill_value: float = 0.0,
    ):
        """Add more data to the [Table](Table).

        Parameters
        ----------
        data: DATA
            The data to insert into the table. Acceptable types are:

            - dict or list-of-dict

            - pandas.DataFrame

            - pyarrow.Table or pyarrow.RecordBatch
        mode: str
            The mode to use when writing the data. Valid values are
            "append" and "overwrite".
        on_bad_vectors: str, default "error"
            What to do if any of the vectors are not the same size or contains NaNs.
            One of "error", "drop", "fill".
        fill_value: float, default 0.
            The value to use when filling vectors. Only used if on_bad_vectors="fill".

        """
        raise NotImplementedError

    def merge_insert(self, on: Union[str, Iterable[str]]) -> LanceMergeInsertBuilder:
        """
        Returns a [`LanceMergeInsertBuilder`][lancedb.merge.LanceMergeInsertBuilder]
        that can be used to create a "merge insert" operation

        This operation can add rows, update rows, and remove rows all in a single
        transaction. It is a very generic tool that can be used to create
        behaviors like "insert if not exists", "update or insert (i.e. upsert)",
        or even replace a portion of existing data with new data (e.g. replace
        all data where month="january")

        The merge insert operation works by combining new data from a
        **source table** with existing data in a **target table** by using a
        join.  There are three categories of records.

        "Matched" records are records that exist in both the source table and
        the target table. "Not matched" records exist only in the source table
        (e.g. these are new data) "Not matched by source" records exist only
        in the target table (this is old data)

        The builder returned by this method can be used to customize what
        should happen for each category of data.

        Please note that the data may appear to be reordered as part of this
        operation.  This is because updated rows will be deleted from the
        dataset and then reinserted at the end with the new values.

        Parameters
        ----------

        on: Union[str, Iterable[str]]
            A column (or columns) to join on.  This is how records from the
            source table and target table are matched.  Typically this is some
            kind of key or id column.

        Examples
        --------
        >>> import lancedb
        >>> data = pa.table({"a": [2, 1, 3], "b": ["a", "b", "c"]})
        >>> db = lancedb.connect("./.lancedb")
        >>> table = db.create_table("my_table", data)
        >>> new_data = pa.table({"a": [2, 3, 4], "b": ["x", "y", "z"]})
        >>> # Perform a "upsert" operation
        >>> table.merge_insert("a")             \\
        ...      .when_matched_update_all()     \\
        ...      .when_not_matched_insert_all() \\
        ...      .execute(new_data)
        >>> # The order of new rows is non-deterministic since we use
        >>> # a hash-join as part of this operation and so we sort here
        >>> table.to_arrow().sort_by("a").to_pandas()
           a  b
        0  1  b
        1  2  x
        2  3  y
        3  4  z
        """
        on = [on] if isinstance(on, str) else list(on.iter())

        return LanceMergeInsertBuilder(self, on)

    @abstractmethod
    def search(
        self,
        query: Optional[Union[VEC, str, "PIL.Image.Image", Tuple]] = None,
        vector_column_name: Optional[str] = None,
        query_type: str = "auto",
        ordering_field_name: Optional[str] = None,
        fts_columns: Optional[Union[str, List[str]]] = None,
    ) -> LanceQueryBuilder:
        """Create a search query to find the nearest neighbors
        of the given query vector. We currently support [vector search][search]
        and [full-text search][experimental-full-text-search].

        All query options are defined in [Query][lancedb.query.Query].

        Examples
        --------
        >>> import lancedb
        >>> db = lancedb.connect("./.lancedb")
        >>> data = [
        ...    {"original_width": 100, "caption": "bar", "vector": [0.1, 2.3, 4.5]},
        ...    {"original_width": 2000, "caption": "foo",  "vector": [0.5, 3.4, 1.3]},
        ...    {"original_width": 3000, "caption": "test", "vector": [0.3, 6.2, 2.6]}
        ... ]
        >>> table = db.create_table("my_table", data)
        >>> query = [0.4, 1.4, 2.4]
        >>> (table.search(query)
        ...     .where("original_width > 1000", prefilter=True)
        ...     .select(["caption", "original_width", "vector"])
        ...     .limit(2)
        ...     .to_pandas())
          caption  original_width           vector  _distance
        0     foo            2000  [0.5, 3.4, 1.3]   5.220000
        1    test            3000  [0.3, 6.2, 2.6]  23.089996

        Parameters
        ----------
        query: list/np.ndarray/str/PIL.Image.Image, default None
            The targetted vector to search for.

            - *default None*.
            Acceptable types are: list, np.ndarray, PIL.Image.Image

            - If None then the select/where/limit clauses are applied to filter
            the table
        vector_column_name: str, optional
            The name of the vector column to search.

            The vector column needs to be a pyarrow fixed size list type

            - If not specified then the vector column is inferred from
            the table schema

            - If the table has multiple vector columns then the *vector_column_name*
            needs to be specified. Otherwise, an error is raised.
        query_type: str
            *default "auto"*.
            Acceptable types are: "vector", "fts", "hybrid", or "auto"

            - If "auto" then the query type is inferred from the query;

                - If `query` is a list/np.ndarray then the query type is
                "vector";

                - If `query` is a PIL.Image.Image then either do vector search,
                or raise an error if no corresponding embedding function is found.

            - If `query` is a string, then the query type is "vector" if the
            table has embedding functions else the query type is "fts"

        Returns
        -------
        LanceQueryBuilder
            A query builder object representing the query.
            Once executed, the query returns

            - selected columns

            - the vector

            - and also the "_distance" column which is the distance between the query
            vector and the returned vector.
        """
        raise NotImplementedError

    @abstractmethod
    def _execute_query(
        self, query: Query, batch_size: Optional[int] = None
    ) -> pa.RecordBatchReader:
        pass

    @abstractmethod
    def _do_merge(
        self,
        merge: LanceMergeInsertBuilder,
        new_data: DATA,
        on_bad_vectors: str,
        fill_value: float,
    ):
        pass

    @abstractmethod
    def delete(self, where: str):
        """Delete rows from the table.

        This can be used to delete a single row, many rows, all rows, or
        sometimes no rows (if your predicate matches nothing).

        Parameters
        ----------
        where: str
            The SQL where clause to use when deleting rows.

            - For example, 'x = 2' or 'x IN (1, 2, 3)'.

            The filter must not be empty, or it will error.

        Examples
        --------
        >>> import lancedb
        >>> data = [
        ...    {"x": 1, "vector": [1, 2]},
        ...    {"x": 2, "vector": [3, 4]},
        ...    {"x": 3, "vector": [5, 6]}
        ... ]
        >>> db = lancedb.connect("./.lancedb")
        >>> table = db.create_table("my_table", data)
        >>> table.to_pandas()
           x      vector
        0  1  [1.0, 2.0]
        1  2  [3.0, 4.0]
        2  3  [5.0, 6.0]
        >>> table.delete("x = 2")
        >>> table.to_pandas()
           x      vector
        0  1  [1.0, 2.0]
        1  3  [5.0, 6.0]

        If you have a list of values to delete, you can combine them into a
        stringified list and use the `IN` operator:

        >>> to_remove = [1, 5]
        >>> to_remove = ", ".join([str(v) for v in to_remove])
        >>> to_remove
        '1, 5'
        >>> table.delete(f"x IN ({to_remove})")
        >>> table.to_pandas()
           x      vector
        0  3  [5.0, 6.0]
        """
        raise NotImplementedError

    @abstractmethod
    def update(
        self,
        where: Optional[str] = None,
        values: Optional[dict] = None,
        *,
        values_sql: Optional[Dict[str, str]] = None,
    ):
        """
        This can be used to update zero to all rows depending on how many
        rows match the where clause. If no where clause is provided, then
        all rows will be updated.

        Either `values` or `values_sql` must be provided. You cannot provide
        both.

        Parameters
        ----------
        where: str, optional
            The SQL where clause to use when updating rows. For example, 'x = 2'
            or 'x IN (1, 2, 3)'. The filter must not be empty, or it will error.
        values: dict, optional
            The values to update. The keys are the column names and the values
            are the values to set.
        values_sql: dict, optional
            The values to update, expressed as SQL expression strings. These can
            reference existing columns. For example, {"x": "x + 1"} will increment
            the x column by 1.

        Examples
        --------
        >>> import lancedb
        >>> import pandas as pd
        >>> data = pd.DataFrame({"x": [1, 2, 3], "vector": [[1, 2], [3, 4], [5, 6]]})
        >>> db = lancedb.connect("./.lancedb")
        >>> table = db.create_table("my_table", data)
        >>> table.to_pandas()
           x      vector
        0  1  [1.0, 2.0]
        1  2  [3.0, 4.0]
        2  3  [5.0, 6.0]
        >>> table.update(where="x = 2", values={"vector": [10, 10]})
        >>> table.to_pandas()
           x        vector
        0  1    [1.0, 2.0]
        1  3    [5.0, 6.0]
        2  2  [10.0, 10.0]
        >>> table.update(values_sql={"x": "x + 1"})
        >>> table.to_pandas()
           x        vector
        0  2    [1.0, 2.0]
        1  4    [5.0, 6.0]
        2  3  [10.0, 10.0]
        """
        raise NotImplementedError

    @abstractmethod
    def cleanup_old_versions(
        self,
        older_than: Optional[timedelta] = None,
        *,
        delete_unverified: bool = False,
    ) -> CleanupStats:
        """
        Clean up old versions of the table, freeing disk space.

        Note: This function is not available in LanceDb Cloud (since LanceDb
        Cloud manages cleanup for you automatically)

        Parameters
        ----------
        older_than: timedelta, default None
            The minimum age of the version to delete. If None, then this defaults
            to two weeks.
        delete_unverified: bool, default False
            Because they may be part of an in-progress transaction, files newer
            than 7 days old are not deleted by default. If you are sure that
            there are no in-progress transactions, then you can set this to True
            to delete all files older than `older_than`.

        Returns
        -------
        CleanupStats
            The stats of the cleanup operation, including how many bytes were
            freed.
        """

    @abstractmethod
    def compact_files(self, *args, **kwargs):
        """
        Run the compaction process on the table.

        Note: This function is not available in LanceDb Cloud (since LanceDb
        Cloud manages compaction for you automatically)

        This can be run after making several small appends to optimize the table
        for faster reads.

        Arguments are passed onto :meth:`lance.dataset.DatasetOptimizer.compact_files`.
        For most cases, the default should be fine.
        """

    @abstractmethod
    def add_columns(self, transforms: Dict[str, str]):
        """
        Add new columns with defined values.

        This is not yet available in LanceDB Cloud.

        Parameters
        ----------
        transforms: Dict[str, str]
            A map of column name to a SQL expression to use to calculate the
            value of the new column. These expressions will be evaluated for
            each row in the table, and can reference existing columns.
        """

    @abstractmethod
    def alter_columns(self, alterations: Iterable[Dict[str, str]]):
        """
        Alter column names and nullability.

        This is not yet available in LanceDB Cloud.

        alterations : Iterable[Dict[str, Any]]
            A sequence of dictionaries, each with the following keys:
            - "path": str
                The column path to alter. For a top-level column, this is the name.
                For a nested column, this is the dot-separated path, e.g. "a.b.c".
            - "name": str, optional
                The new name of the column. If not specified, the column name is
                not changed.
            - "nullable": bool, optional
                Whether the column should be nullable. If not specified, the column
                nullability is not changed. Only non-nullable columns can be changed
                to nullable. Currently, you cannot change a nullable column to
                non-nullable.
        """

    @abstractmethod
    def drop_columns(self, columns: Iterable[str]):
        """
        Drop columns from the table.

        This is not yet available in LanceDB Cloud.

        Parameters
        ----------
        columns : Iterable[str]
            The names of the columns to drop.
        """

    @cached_property
    def _dataset_uri(self) -> str:
        return _table_uri(self._conn.uri, self.name)

    def _get_fts_index_path(self) -> Tuple[str, pa_fs.FileSystem, bool]:
        if get_uri_scheme(self._dataset_uri) != "file":
            return ("", None, False)
        path = join_uri(self._dataset_uri, "_indices", "fts")
        fs, path = fs_from_uri(path)
        index_exists = fs.get_file_info(path).type != pa_fs.FileType.NotFound
        return (path, fs, index_exists)


class _LanceDatasetRef(ABC):
    @property
    @abstractmethod
    def dataset(self) -> LanceDataset:
        pass

    @property
    @abstractmethod
    def dataset_mut(self) -> LanceDataset:
        pass


@dataclass
class _LanceLatestDatasetRef(_LanceDatasetRef):
    """Reference to the latest version of a LanceDataset."""

    uri: str
    index_cache_size: Optional[int] = None
    read_consistency_interval: Optional[timedelta] = None
    last_consistency_check: Optional[float] = None
    _dataset: Optional[LanceDataset] = None

    @property
    def dataset(self) -> LanceDataset:
        if not self._dataset:
            self._dataset = lance.dataset(
                self.uri, index_cache_size=self.index_cache_size
            )
            self.last_consistency_check = time.monotonic()
        elif self.read_consistency_interval is not None:
            now = time.monotonic()
            diff = timedelta(seconds=now - self.last_consistency_check)
            if (
                self.last_consistency_check is None
                or diff > self.read_consistency_interval
            ):
                self._dataset = self._dataset.checkout_version(
                    self._dataset.latest_version
                )
                self.last_consistency_check = time.monotonic()
        return self._dataset

    @dataset.setter
    def dataset(self, value: LanceDataset):
        self._dataset = value
        self.last_consistency_check = time.monotonic()

    @property
    def dataset_mut(self) -> LanceDataset:
        return self.dataset


@dataclass
class _LanceTimeTravelRef(_LanceDatasetRef):
    uri: str
    version: int
    index_cache_size: Optional[int] = None
    _dataset: Optional[LanceDataset] = None

    @property
    def dataset(self) -> LanceDataset:
        if not self._dataset:
            self._dataset = lance.dataset(
                self.uri, version=self.version, index_cache_size=self.index_cache_size
            )
        return self._dataset

    @dataset.setter
    def dataset(self, value: LanceDataset):
        self._dataset = value
        self.version = value.version

    @property
    def dataset_mut(self) -> LanceDataset:
        raise ValueError(
            "Cannot mutate table reference fixed at version "
            f"{self.version}. Call checkout_latest() to get a mutable "
            "table reference."
        )


class LanceTable(Table):
    """
    A table in a LanceDB database.

    This can be opened in two modes: standard and time-travel.

    Standard mode is the default. In this mode, the table is mutable and tracks
    the latest version of the table. The level of read consistency is controlled
    by the `read_consistency_interval` parameter on the connection.

    Time-travel mode is activated by specifying a version number. In this mode,
    the table is immutable and fixed to a specific version. This is useful for
    querying historical versions of the table.
    """

    def __init__(
        self,
        connection: "LanceDBConnection",
        name: str,
        version: Optional[int] = None,
        *,
        index_cache_size: Optional[int] = None,
    ):
        self._conn = connection
        self.name = name

        if version is not None:
            self._ref = _LanceTimeTravelRef(
                uri=self._dataset_uri,
                version=version,
                index_cache_size=index_cache_size,
            )
        else:
            self._ref = _LanceLatestDatasetRef(
                uri=self._dataset_uri,
                read_consistency_interval=connection.read_consistency_interval,
                index_cache_size=index_cache_size,
            )

    @classmethod
    def open(cls, db, name, **kwargs):
        tbl = cls(db, name, **kwargs)
        fs, path = fs_from_uri(tbl._dataset_path)
        file_info = fs.get_file_info(path)
        if file_info.type != pa.fs.FileType.Directory:
            raise FileNotFoundError(
                f"Table {name} does not exist."
                f"Please first call db.create_table({name}, data)"
            )

        return tbl

    @cached_property
    def _dataset_path(self) -> str:
        # Cacheable since it's deterministic
        return _table_path(self._conn.uri, self.name)

    @property
    def _dataset(self) -> LanceDataset:
        return self._ref.dataset

    @property
    def _dataset_mut(self) -> LanceDataset:
        return self._ref.dataset_mut

    def to_lance(self) -> LanceDataset:
        """Return the LanceDataset backing this table."""
        return self._dataset

    @property
    def schema(self) -> pa.Schema:
        """Return the schema of the table.

        Returns
        -------
        pa.Schema
            A PyArrow schema object."""
        return self._dataset.schema

    def list_versions(self):
        """List all versions of the table"""
        return self._dataset.versions()

    @property
    def version(self) -> int:
        """Get the current version of the table"""
        return self._dataset.version

    def checkout(self, version: int):
        """Checkout a version of the table. This is an in-place operation.

        This allows viewing previous versions of the table. If you wish to
        keep writing to the dataset starting from an old version, then use
        the `restore` function.

        Calling this method will set the table into time-travel mode. If you
        wish to return to standard mode, call `checkout_latest`.

        Parameters
        ----------
        version : int
            The version to checkout.

        Examples
        --------
        >>> import lancedb
        >>> db = lancedb.connect("./.lancedb")
        >>> table = db.create_table("my_table",
        ...    [{"vector": [1.1, 0.9], "type": "vector"}])
        >>> table.version
        2
        >>> table.to_pandas()
               vector    type
        0  [1.1, 0.9]  vector
        >>> table.add([{"vector": [0.5, 0.2], "type": "vector"}])
        >>> table.version
        3
        >>> table.checkout(2)
        >>> table.to_pandas()
               vector    type
        0  [1.1, 0.9]  vector
        """
        max_ver = self._dataset.latest_version
        if version < 1 or version > max_ver:
            raise ValueError(f"Invalid version {version}")

        try:
            ds = self._dataset.checkout_version(version)
        except IOError as e:
            if "not found" in str(e):
                raise ValueError(
                    f"Version {version} no longer exists. Was it cleaned up?"
                )
            else:
                raise e

        self._ref = _LanceTimeTravelRef(
            uri=self._dataset_uri,
            version=version,
        )
        # We've already loaded the version so we can populate it directly.
        self._ref.dataset = ds

    def checkout_latest(self):
        """Checkout the latest version of the table. This is an in-place operation.

        The table will be set back into standard mode, and will track the latest
        version of the table.
        """
        self.checkout(self._dataset.latest_version)
        ds = self._ref.dataset
        self._ref = _LanceLatestDatasetRef(
            uri=self._dataset_uri,
            read_consistency_interval=self._conn.read_consistency_interval,
        )
        self._ref.dataset = ds

    def restore(self, version: int = None):
        """Restore a version of the table. This is an in-place operation.

        This creates a new version where the data is equivalent to the
        specified previous version. Data is not copied (as of python-v0.2.1).

        Parameters
        ----------
        version : int, default None
            The version to restore. If unspecified then restores the currently
            checked out version. If the currently checked out version is the
            latest version then this is a no-op.

        Examples
        --------
        >>> import lancedb
        >>> db = lancedb.connect("./.lancedb")
        >>> table = db.create_table("my_table", [
        ...     {"vector": [1.1, 0.9], "type": "vector"}])
        >>> table.version
        2
        >>> table.to_pandas()
               vector    type
        0  [1.1, 0.9]  vector
        >>> table.add([{"vector": [0.5, 0.2], "type": "vector"}])
        >>> table.version
        3
        >>> table.restore(2)
        >>> table.to_pandas()
               vector    type
        0  [1.1, 0.9]  vector
        >>> len(table.list_versions())
        4
        """
        max_ver = self._dataset.latest_version
        if version is None:
            version = self.version
        elif version < 1 or version > max_ver:
            raise ValueError(f"Invalid version {version}")
        else:
            self.checkout(version)

        ds = self._dataset

        # no-op if restoring the latest version
        if version != max_ver:
            ds.restore()

        self._ref = _LanceLatestDatasetRef(
            uri=self._dataset_uri,
            read_consistency_interval=self._conn.read_consistency_interval,
        )
        self._ref.dataset = ds

    def count_rows(self, filter: Optional[str] = None) -> int:
        return self._dataset.count_rows(filter)

    def __len__(self):
        return self.count_rows()

    def __repr__(self) -> str:
        val = f'{self.__class__.__name__}(connection={self._conn!r}, name="{self.name}"'
        if isinstance(self._ref, _LanceTimeTravelRef):
            val += f", version={self._ref.version}"
        val += ")"
        return val

    def __str__(self) -> str:
        return self.__repr__()

    def head(self, n=5) -> pa.Table:
        """Return the first n rows of the table."""
        return self._dataset.head(n)

    def to_pandas(self) -> "pd.DataFrame":
        """Return the table as a pandas DataFrame.

        Returns
        -------
        pd.DataFrame
        """
        return self.to_arrow().to_pandas()

    def to_arrow(self) -> pa.Table:
        """Return the table as a pyarrow Table.

        Returns
        -------
        pa.Table"""
        return self._dataset.to_table()

    def to_polars(self, batch_size=None) -> "pl.LazyFrame":
        """Return the table as a polars LazyFrame.

        Parameters
        ----------
        batch_size: int, optional
            Passed to polars. This is the maximum row count for
            scanned pyarrow record batches

        Note
        ----
        1. This requires polars to be installed separately
        2. Currently we've disabled push-down of the filters from polars
           because polars pushdown into pyarrow uses pyarrow compute
           expressions rather than SQl strings (which LanceDB supports)

        Returns
        -------
        pl.LazyFrame
        """
        return pl.scan_pyarrow_dataset(
            self.to_lance(), allow_pyarrow_filter=False, batch_size=batch_size
        )

    def create_index(
        self,
        metric="L2",
        num_partitions=256,
        num_sub_vectors=96,
        vector_column_name=VECTOR_COLUMN_NAME,
        replace: bool = True,
        accelerator: Optional[str] = None,
        index_cache_size: Optional[int] = None,
        index_type="IVF_PQ",
    ):
        """Create an index on the table."""
        self._dataset_mut.create_index(
            column=vector_column_name,
            index_type=index_type,
            metric=metric,
            num_partitions=num_partitions,
            num_sub_vectors=num_sub_vectors,
            replace=replace,
            accelerator=accelerator,
            index_cache_size=index_cache_size,
        )

    def create_scalar_index(
        self,
        column: str,
        *,
        replace: bool = True,
        index_type: Literal["BTREE", "BITMAP", "LABEL_LIST"] = "BTREE",
    ):
        self._dataset_mut.create_scalar_index(
            column, index_type=index_type, replace=replace
        )

    def create_fts_index(
        self,
        field_names: Union[str, List[str]],
        ordering_field_names: Union[str, List[str]] = None,
        *,
        replace: bool = False,
        with_position: bool = True,
        writer_heap_size: Optional[int] = 1024 * 1024 * 1024,
        tokenizer_name: str = "default",
        use_tantivy: bool = True,
    ):
        if not use_tantivy:
            if not isinstance(field_names, str):
                raise ValueError("field_names must be a string when use_tantivy=False")
            # delete the existing legacy index if it exists
            if replace:
                path, fs, exist = self._get_fts_index_path()
                if exist:
                    fs.delete_dir(path)
            self._dataset_mut.create_scalar_index(
                field_names,
                index_type="INVERTED",
                replace=replace,
                with_position=with_position,
            )
            return

        from .fts import create_index, populate_index

        if isinstance(field_names, str):
            field_names = [field_names]

        if isinstance(ordering_field_names, str):
            ordering_field_names = [ordering_field_names]

        path, fs, exist = self._get_fts_index_path()
        if exist:
            if not replace:
                raise ValueError("Index already exists. Use replace=True to overwrite.")
            fs.delete_dir(path)

        if not isinstance(fs, pa_fs.LocalFileSystem):
            raise NotImplementedError(
                "Full-text search is only supported on the local filesystem"
            )

        index = create_index(
            path,
            field_names,
            ordering_fields=ordering_field_names,
            tokenizer_name=tokenizer_name,
        )
        populate_index(
            index,
            self,
            field_names,
            ordering_fields=ordering_field_names,
            writer_heap_size=writer_heap_size,
        )

    def add(
        self,
        data: DATA,
        mode: str = "append",
        on_bad_vectors: str = "error",
        fill_value: float = 0.0,
    ):
        """Add data to the table.
        If vector columns are missing and the table
        has embedding functions, then the vector columns
        are automatically computed and added.

        Parameters
        ----------
        data: list-of-dict, dict, pd.DataFrame
            The data to insert into the table.
        mode: str
            The mode to use when writing the data. Valid values are
            "append" and "overwrite".
        on_bad_vectors: str, default "error"
            What to do if any of the vectors are not the same size or contains NaNs.
            One of "error", "drop", "fill".
        fill_value: float, default 0.
            The value to use when filling vectors. Only used if on_bad_vectors="fill".

        Returns
        -------
        int
            The number of vectors in the table.
        """
        # TODO: manage table listing and metadata separately
        data, _ = _sanitize_data(
            data,
            self.schema,
            metadata=self.schema.metadata,
            on_bad_vectors=on_bad_vectors,
            fill_value=fill_value,
        )
        # Access the dataset_mut property to ensure that the dataset is mutable.
        self._ref.dataset_mut
        self._ref.dataset = lance.write_dataset(
            data, self._dataset_uri, schema=self.schema, mode=mode
        )

    def merge(
        self,
        other_table: Union[LanceTable, ReaderLike],
        left_on: str,
        right_on: Optional[str] = None,
        schema: Optional[Union[pa.Schema, LanceModel]] = None,
    ):
        """Merge another table into this table.

        Performs a left join, where the dataset is the left side and other_table
        is the right side. Rows existing in the dataset but not on the left will
        be filled with null values, unless Lance doesn't support null values for
        some types, in which case an error will be raised. The only overlapping
        column allowed is the join column. If other overlapping columns exist,
        an error will be raised.

        Parameters
        ----------
        other_table: LanceTable or Reader-like
            The data to be merged. Acceptable types are:
            - Pandas DataFrame, Pyarrow Table, Dataset, Scanner,
            Iterator[RecordBatch], or RecordBatchReader
            - LanceTable
        left_on: str
            The name of the column in the dataset to join on.
        right_on: str or None
            The name of the column in other_table to join on. If None, defaults to
            left_on.
        schema: pa.Schema or LanceModel, optional
            The schema of the other_table.
            If not provided, the schema is inferred from the data.

        Examples
        --------
        >>> import lancedb
        >>> import pyarrow as pa
        >>> df = pa.table({'x': [1, 2, 3], 'y': ['a', 'b', 'c']})
        >>> db = lancedb.connect("./.lancedb")
        >>> table = db.create_table("dataset", df)
        >>> table.to_pandas()
           x  y
        0  1  a
        1  2  b
        2  3  c
        >>> new_df = pa.table({'x': [1, 2, 3], 'z': ['d', 'e', 'f']})
        >>> table.merge(new_df, 'x')
        >>> table.to_pandas()
           x  y  z
        0  1  a  d
        1  2  b  e
        2  3  c  f
        """
        if isinstance(schema, LanceModel):
            schema = schema.to_arrow_schema()
        if isinstance(other_table, LanceTable):
            other_table = other_table.to_lance()
        if isinstance(other_table, LanceDataset):
            other_table = other_table.to_table()
        self._ref.dataset = self._dataset_mut.merge(
            other_table, left_on=left_on, right_on=right_on, schema=schema
        )

    @cached_property
    def embedding_functions(self) -> dict:
        """
        Get the embedding functions for the table

        Returns
        -------
        funcs: dict
            A mapping of the vector column to the embedding function
            or empty dict if not configured.
        """
        return EmbeddingFunctionRegistry.get_instance().parse_functions(
            self.schema.metadata
        )

    def search(
        self,
        query: Optional[Union[VEC, str, "PIL.Image.Image", Tuple]] = None,
        vector_column_name: Optional[str] = None,
        query_type: str = "auto",
        ordering_field_name: Optional[str] = None,
        fts_columns: Optional[Union[str, List[str]]] = None,
    ) -> LanceQueryBuilder:
        """Create a search query to find the nearest neighbors
        of the given query vector. We currently support [vector search][search]
        and [full-text search][search].

        Examples
        --------
        >>> import lancedb
        >>> db = lancedb.connect("./.lancedb")
        >>> data = [
        ...    {"original_width": 100, "caption": "bar", "vector": [0.1, 2.3, 4.5]},
        ...    {"original_width": 2000, "caption": "foo",  "vector": [0.5, 3.4, 1.3]},
        ...    {"original_width": 3000, "caption": "test", "vector": [0.3, 6.2, 2.6]}
        ... ]
        >>> table = db.create_table("my_table", data)
        >>> query = [0.4, 1.4, 2.4]
        >>> (table.search(query)
        ...     .where("original_width > 1000", prefilter=True)
        ...     .select(["caption", "original_width", "vector"])
        ...     .limit(2)
        ...     .to_pandas())
          caption  original_width           vector  _distance
        0     foo            2000  [0.5, 3.4, 1.3]   5.220000
        1    test            3000  [0.3, 6.2, 2.6]  23.089996

        Parameters
        ----------
        query: list/np.ndarray/str/PIL.Image.Image, default None
            The targetted vector to search for.

            - *default None*.
            Acceptable types are: list, np.ndarray, PIL.Image.Image

            - If None then the select/[where][sql]/limit clauses are applied
            to filter the table
        vector_column_name: str, optional
            The name of the vector column to search.

            The vector column needs to be a pyarrow fixed size list type
            *default "vector"*

            - If not specified then the vector column is inferred from
            the table schema

            - If the table has multiple vector columns then the *vector_column_name*
            needs to be specified. Otherwise, an error is raised.
        query_type: str, default "auto"
            "vector", "fts", or "auto"
            If "auto" then the query type is inferred from the query;
            If `query` is a list/np.ndarray then the query type is "vector";
            If `query` is a PIL.Image.Image then either do vector search
            or raise an error if no corresponding embedding function is found.
            If the `query` is a string, then the query type is "vector" if the
            table has embedding functions, else the query type is "fts"
        fts_columns: str or list of str, default None
            The column(s) to search in for full-text search.
            If None then the search is performed on all indexed columns.
            For now, only one column can be searched at a time.

        Returns
        -------
        LanceQueryBuilder
            A query builder object representing the query.
            Once executed, the query returns selected columns, the vector,
            and also the "_distance" column which is the distance between the query
            vector and the returned vector.
        """
        if vector_column_name is None and query is not None and query_type != "fts":
            try:
                vector_column_name = inf_vector_column_query(self.schema)
            except Exception as e:
                raise e

        return LanceQueryBuilder.create(
            self,
            query,
            query_type,
            vector_column_name=vector_column_name,
            ordering_field_name=ordering_field_name,
            fts_columns=fts_columns,
        )

    @classmethod
    def create(
        cls,
        db,
        name,
        data=None,
        schema=None,
        mode="create",
        exist_ok=False,
        on_bad_vectors: str = "error",
        fill_value: float = 0.0,
        embedding_functions: List[EmbeddingFunctionConfig] = None,
    ):
        """
        Create a new table.

        Examples
        --------
        >>> import lancedb
        >>> data = [
        ...    {"x": 1, "vector": [1, 2]},
        ...    {"x": 2, "vector": [3, 4]},
        ...    {"x": 3, "vector": [5, 6]}
        ... ]
        >>> db = lancedb.connect("./.lancedb")
        >>> table = db.create_table("my_table", data)
        >>> table.to_pandas()
           x      vector
        0  1  [1.0, 2.0]
        1  2  [3.0, 4.0]
        2  3  [5.0, 6.0]

        Parameters
        ----------
        db: LanceDB
            The LanceDB instance to create the table in.
        name: str
            The name of the table to create.
        data: list-of-dict, dict, pd.DataFrame, default None
            The data to insert into the table.
            At least one of `data` or `schema` must be provided.
        schema: pa.Schema or LanceModel, optional
            The schema of the table. If not provided,
            the schema is inferred from the data.
            At least one of `data` or `schema` must be provided.
        mode: str, default "create"
            The mode to use when writing the data. Valid values are
            "create", "overwrite", and "append".
        exist_ok: bool, default False
            If the table already exists then raise an error if False,
            otherwise just open the table, it will not add the provided
            data but will validate against any schema that's specified.
        on_bad_vectors: str, default "error"
            What to do if any of the vectors are not the same size or contains NaNs.
            One of "error", "drop", "fill".
        fill_value: float, default 0.
            The value to use when filling vectors. Only used if on_bad_vectors="fill".
        embedding_functions: list of EmbeddingFunctionModel, default None
            The embedding functions to use when creating the table.
        """
        tbl = LanceTable(db, name)
        metadata = None
        if embedding_functions is not None:
            # If we passed in embedding functions explicitly
            # then we'll override any schema metadata that
            # may was implicitly specified by the LanceModel schema
            registry = EmbeddingFunctionRegistry.get_instance()
            metadata = registry.get_table_metadata(embedding_functions)

        data, schema = sanitize_create_table(
            data, schema, metadata, on_bad_vectors, fill_value
        )

        empty = pa.Table.from_batches([], schema=schema)
        try:
            lance.write_dataset(empty, tbl._dataset_uri, schema=schema, mode=mode)
        except OSError as err:
            if "Dataset already exists" in str(err) and exist_ok:
                if tbl.schema != schema:
                    raise ValueError(
                        f"Table {name} already exists with a different schema"
                    )
                return tbl
            raise

        new_table = LanceTable(db, name)

        if data is not None:
            new_table.add(data)

        return new_table

    def delete(self, where: str):
        self._dataset_mut.delete(where)

    def update(
        self,
        where: Optional[str] = None,
        values: Optional[dict] = None,
        *,
        values_sql: Optional[Dict[str, str]] = None,
    ):
        """
        This can be used to update zero to all rows depending on how many
        rows match the where clause.

        Parameters
        ----------
        where: str, optional
            The SQL where clause to use when updating rows. For example, 'x = 2'
            or 'x IN (1, 2, 3)'. The filter must not be empty, or it will error.
        values: dict, optional
            The values to update. The keys are the column names and the values
            are the values to set.
        values_sql: dict, optional
            The values to update, expressed as SQL expression strings. These can
            reference existing columns. For example, {"x": "x + 1"} will increment
            the x column by 1.

        Examples
        --------
        >>> import lancedb
        >>> import pandas as pd
        >>> data = pd.DataFrame({"x": [1, 2, 3], "vector": [[1, 2], [3, 4], [5, 6]]})
        >>> db = lancedb.connect("./.lancedb")
        >>> table = db.create_table("my_table", data)
        >>> table.to_pandas()
           x      vector
        0  1  [1.0, 2.0]
        1  2  [3.0, 4.0]
        2  3  [5.0, 6.0]
        >>> table.update(where="x = 2", values={"vector": [10, 10]})
        >>> table.to_pandas()
           x        vector
        0  1    [1.0, 2.0]
        1  3    [5.0, 6.0]
        2  2  [10.0, 10.0]

        """
        if values is not None and values_sql is not None:
            raise ValueError("Only one of values or values_sql can be provided")
        if values is None and values_sql is None:
            raise ValueError("Either values or values_sql must be provided")

        if values is not None:
            values_sql = {k: value_to_sql(v) for k, v in values.items()}

        self._dataset_mut.update(values_sql, where)

    def _execute_query(
        self, query: Query, batch_size: Optional[int] = None
    ) -> pa.RecordBatchReader:
        ds = self.to_lance()
        nearest = None
        if len(query.vector) > 0:
            nearest = {
                "column": query.vector_column,
                "q": query.vector,
                "k": query.k,
                "metric": query.metric,
                "nprobes": query.nprobes,
                "refine_factor": query.refine_factor,
            }
        return ds.scanner(
            columns=query.columns,
            limit=query.k,
            filter=query.filter,
            prefilter=query.prefilter,
            nearest=nearest,
            full_text_query=query.full_text_query,
            with_row_id=query.with_row_id,
            batch_size=batch_size,
            offset=query.offset,
        ).to_reader()

    def _do_merge(
        self,
        merge: LanceMergeInsertBuilder,
        new_data: DATA,
        on_bad_vectors: str,
        fill_value: float,
    ):
        new_data, _ = _sanitize_data(
            new_data,
            self.schema,
            metadata=self.schema.metadata,
            on_bad_vectors=on_bad_vectors,
            fill_value=fill_value,
        )
        ds = self.to_lance()
        builder = ds.merge_insert(merge._on)
        if merge._when_matched_update_all:
            builder.when_matched_update_all(merge._when_matched_update_all_condition)
        if merge._when_not_matched_insert_all:
            builder.when_not_matched_insert_all()
        if merge._when_not_matched_by_source_delete:
            cond = merge._when_not_matched_by_source_condition
            builder.when_not_matched_by_source_delete(cond)
        builder.execute(new_data)

    def cleanup_old_versions(
        self,
        older_than: Optional[timedelta] = None,
        *,
        delete_unverified: bool = False,
    ) -> CleanupStats:
        """
        Clean up old versions of the table, freeing disk space.

        Parameters
        ----------
        older_than: timedelta, default None
            The minimum age of the version to delete. If None, then this defaults
            to two weeks.
        delete_unverified: bool, default False
            Because they may be part of an in-progress transaction, files newer
            than 7 days old are not deleted by default. If you are sure that
            there are no in-progress transactions, then you can set this to True
            to delete all files older than `older_than`.

        Returns
        -------
        CleanupStats
            The stats of the cleanup operation, including how many bytes were
            freed.
        """
        return self.to_lance().cleanup_old_versions(
            older_than, delete_unverified=delete_unverified
        )

    def compact_files(self, *args, **kwargs):
        """
        Run the compaction process on the table.

        This can be run after making several small appends to optimize the table
        for faster reads.

        Arguments are passed onto `lance.dataset.DatasetOptimizer.compact_files`.
         (see Lance documentation for more details) For most cases, the default
        should be fine.
        """
        return self.to_lance().optimize.compact_files(*args, **kwargs)

    def add_columns(self, transforms: Dict[str, str]):
        self._dataset_mut.add_columns(transforms)

    def alter_columns(self, *alterations: Iterable[Dict[str, str]]):
        modified = []
        # I called this name in pylance, but I think I regret that now. So we
        # allow both name and rename.
        for alter in alterations:
            if "rename" in alter:
                alter["name"] = alter.pop("rename")
            modified.append(alter)
        self._dataset_mut.alter_columns(*modified)

    def drop_columns(self, columns: Iterable[str]):
        self._dataset_mut.drop_columns(columns)


def _sanitize_schema(
    data: pa.Table,
    schema: pa.Schema = None,
    on_bad_vectors: str = "error",
    fill_value: float = 0.0,
) -> pa.Table:
    """Ensure that the table has the expected schema.

    Parameters
    ----------
    data: pa.Table
        The table to sanitize.
    schema: pa.Schema; optional
        The expected schema. If not provided, this just converts the
        vector column to fixed_size_list(float32) if necessary.
    on_bad_vectors: str, default "error"
        What to do if any of the vectors are not the same size or contains NaNs.
        One of "error", "drop", "fill".
    fill_value: float, default 0.
        The value to use when filling vectors. Only used if on_bad_vectors="fill".
    """
    if schema is not None:
        if data.schema == schema:
            return data
        # cast the columns to the expected types
        data = data.combine_chunks()
        for field in schema:
            # TODO: we're making an assumption that fixed size list of 10 or more
            # is a vector column. This is definitely a bit hacky.
            likely_vector_col = (
                pa.types.is_fixed_size_list(field.type)
                and pa.types.is_float32(field.type.value_type)
                and field.type.list_size >= 10
            )
            is_default_vector_col = field.name == VECTOR_COLUMN_NAME
            if field.name in data.column_names and (
                likely_vector_col or is_default_vector_col
            ):
                data = _sanitize_vector_column(
                    data,
                    vector_column_name=field.name,
                    on_bad_vectors=on_bad_vectors,
                    fill_value=fill_value,
                )
        return pa.Table.from_arrays(
            [data[name] for name in schema.names], schema=schema
        )

    # just check the vector column
    if VECTOR_COLUMN_NAME in data.column_names:
        return _sanitize_vector_column(
            data,
            vector_column_name=VECTOR_COLUMN_NAME,
            on_bad_vectors=on_bad_vectors,
            fill_value=fill_value,
        )

    return data


def _sanitize_vector_column(
    data: pa.Table,
    vector_column_name: str,
    on_bad_vectors: str = "error",
    fill_value: float = 0.0,
) -> pa.Table:
    """
    Ensure that the vector column exists and has type fixed_size_list(float32)

    Parameters
    ----------
    data: pa.Table
        The table to sanitize.
    vector_column_name: str
        The name of the vector column.
    on_bad_vectors: str, default "error"
        What to do if any of the vectors are not the same size or contains NaNs.
        One of "error", "drop", "fill".
    fill_value: float, default 0.0
        The value to use when filling vectors. Only used if on_bad_vectors="fill".
    """
    # ChunkedArray is annoying to work with, so we combine chunks here
    vec_arr = data[vector_column_name].combine_chunks()
    typ = data[vector_column_name].type
    if pa.types.is_list(typ) or pa.types.is_large_list(typ):
        # if it's a variable size list array,
        # we make sure the dimensions are all the same
        has_jagged_ndims = len(vec_arr.values) % len(data) != 0
        if has_jagged_ndims:
            data = _sanitize_jagged(
                data, fill_value, on_bad_vectors, vec_arr, vector_column_name
            )
            vec_arr = data[vector_column_name].combine_chunks()
    elif not pa.types.is_fixed_size_list(vec_arr.type):
        raise TypeError(f"Unsupported vector column type: {vec_arr.type}")

    vec_arr = ensure_fixed_size_list(vec_arr)
    data = data.set_column(
        data.column_names.index(vector_column_name), vector_column_name, vec_arr
    )

    # Use numpy to check for NaNs, because as pyarrow 14.0.2 does not have `is_nan`
    # kernel over f16 types.
    values_np = vec_arr.values.to_numpy(zero_copy_only=False)
    if np.isnan(values_np).any():
        data = _sanitize_nans(
            data, fill_value, on_bad_vectors, vec_arr, vector_column_name
        )

    return data


def ensure_fixed_size_list(vec_arr) -> pa.FixedSizeListArray:
    values = vec_arr.values
    if not (pa.types.is_float16(values.type) or pa.types.is_float32(values.type)):
        values = values.cast(pa.float32())
    if pa.types.is_fixed_size_list(vec_arr.type):
        list_size = vec_arr.type.list_size
    else:
        list_size = len(values) / len(vec_arr)
    vec_arr = pa.FixedSizeListArray.from_arrays(values, list_size)
    return vec_arr


def _sanitize_jagged(data, fill_value, on_bad_vectors, vec_arr, vector_column_name):
    """Sanitize jagged vectors."""
    if on_bad_vectors == "error":
        raise ValueError(
            f"Vector column {vector_column_name} has variable length vectors "
            "Set on_bad_vectors='drop' to remove them, or "
            "set on_bad_vectors='fill' and fill_value=<value> to replace them."
        )

    lst_lengths = pc.list_value_length(vec_arr)
    ndims = pc.max(lst_lengths).as_py()
    correct_ndims = pc.equal(lst_lengths, ndims)

    if on_bad_vectors == "fill":
        if fill_value is None:
            raise ValueError(
                "`fill_value` must not be None if `on_bad_vectors` is 'fill'"
            )
        fill_arr = pa.scalar([float(fill_value)] * ndims)
        vec_arr = pc.if_else(correct_ndims, vec_arr, fill_arr)
        data = data.set_column(
            data.column_names.index(vector_column_name), vector_column_name, vec_arr
        )
    elif on_bad_vectors == "drop":
        data = data.filter(correct_ndims)
    return data


def _sanitize_nans(data, fill_value, on_bad_vectors, vec_arr, vector_column_name):
    """Sanitize NaNs in vectors"""
    if on_bad_vectors == "error":
        raise ValueError(
            f"Vector column {vector_column_name} has NaNs. "
            "Set on_bad_vectors='drop' to remove them, or "
            "set on_bad_vectors='fill' and fill_value=<value> to replace them."
        )
    elif on_bad_vectors == "fill":
        if fill_value is None:
            raise ValueError(
                "`fill_value` must not be None if `on_bad_vectors` is 'fill'"
            )
        fill_value = float(fill_value)
        values = pc.if_else(pc.is_nan(vec_arr.values), fill_value, vec_arr.values)
        ndims = len(vec_arr[0])
        vec_arr = pa.FixedSizeListArray.from_arrays(values, ndims)
        data = data.set_column(
            data.column_names.index(vector_column_name), vector_column_name, vec_arr
        )
    elif on_bad_vectors == "drop":
        is_value_nan = pc.is_nan(vec_arr.values).to_numpy(zero_copy_only=False)
        is_full = np.any(~is_value_nan.reshape(-1, vec_arr.type.list_size), axis=1)
        data = data.filter(is_full)
    return data


class AsyncTable:
    """
    An AsyncTable is a collection of Records in a LanceDB Database.

    An AsyncTable can be obtained from the
    [AsyncConnection.create_table][lancedb.AsyncConnection.create_table] and
    [AsyncConnection.open_table][lancedb.AsyncConnection.open_table] methods.

    An AsyncTable object is expected to be long lived and reused for multiple
    operations. AsyncTable objects will cache a certain amount of index data in memory.
    This cache will be freed when the Table is garbage collected.  To eagerly free the
    cache you can call the [close][lancedb.AsyncTable.close] method.  Once the
    AsyncTable is closed, it cannot be used for any further operations.

    An AsyncTable can also be used as a context manager, and will automatically close
    when the context is exited.  Closing a table is optional.  If you do not close the
    table, it will be closed when the AsyncTable object is garbage collected.

    Examples
    --------

    Create using [AsyncConnection.create_table][lancedb.AsyncConnection.create_table]
    (more examples in that method's documentation).

    >>> import lancedb
    >>> async def create_a_table():
    ...     db = await lancedb.connect_async("./.lancedb")
    ...     data = [{"vector": [1.1, 1.2], "b": 2}]
    ...     table = await db.create_table("my_table", data=data)
    ...     print(await table.query().limit(5).to_arrow())
    >>> import asyncio
    >>> asyncio.run(create_a_table())
    pyarrow.Table
    vector: fixed_size_list<item: float>[2]
      child 0, item: float
    b: int64
    ----
    vector: [[[1.1,1.2]]]
    b: [[2]]

    Can append new data with [AsyncTable.add()][lancedb.table.AsyncTable.add].

    >>> async def add_to_table():
    ...     db = await lancedb.connect_async("./.lancedb")
    ...     table = await db.open_table("my_table")
    ...     await table.add([{"vector": [0.5, 1.3], "b": 4}])
    >>> asyncio.run(add_to_table())

    Can query the table with
    [AsyncTable.vector_search][lancedb.table.AsyncTable.vector_search].

    >>> async def search_table_for_vector():
    ...     db = await lancedb.connect_async("./.lancedb")
    ...     table = await db.open_table("my_table")
    ...     results = (
    ...       await table.vector_search([0.4, 0.4]).select(["b", "vector"]).to_pandas()
    ...     )
    ...     print(results)
    >>> asyncio.run(search_table_for_vector())
       b      vector  _distance
    0  4  [0.5, 1.3]       0.82
    1  2  [1.1, 1.2]       1.13

    Search queries are much faster when an index is created. See
    [AsyncTable.create_index][lancedb.table.AsyncTable.create_index].
    """

    def __init__(self, table: LanceDBTable):
        """Create a new AsyncTable object.

        You should not create AsyncTable objects directly.

        Use [AsyncConnection.create_table][lancedb.AsyncConnection.create_table] and
        [AsyncConnection.open_table][lancedb.AsyncConnection.open_table] to obtain
        Table objects."""
        self._inner = table

    def __repr__(self):
        return self._inner.__repr__()

    def __enter__(self):
        return self

    def __exit__(self, *_):
        self.close()

    def is_open(self) -> bool:
        """Return True if the table is closed."""
        return self._inner.is_open()

    def close(self):
        """Close the table and free any resources associated with it.

        It is safe to call this method multiple times.

        Any attempt to use the table after it has been closed will raise an error."""
        return self._inner.close()

    @property
    def name(self) -> str:
        """The name of the table."""
        return self._inner.name()

    async def schema(self) -> pa.Schema:
        """The [Arrow Schema](https://arrow.apache.org/docs/python/api/datatypes.html#)
        of this Table

        """
        return await self._inner.schema()

    async def count_rows(self, filter: Optional[str] = None) -> int:
        """
        Count the number of rows in the table.

        Parameters
        ----------
        filter: str, optional
            A SQL where clause to filter the rows to count.
        """
        return await self._inner.count_rows(filter)

    def query(self) -> AsyncQuery:
        """
        Returns an [AsyncQuery][lancedb.query.AsyncQuery] that can be used
        to search the table.

        Use methods on the returned query to control query behavior.  The query
        can be executed with methods like [to_arrow][lancedb.query.AsyncQuery.to_arrow],
        [to_pandas][lancedb.query.AsyncQuery.to_pandas] and more.
        """
        return AsyncQuery(self._inner.query())

    async def to_pandas(self) -> "pd.DataFrame":
        """Return the table as a pandas DataFrame.

        Returns
        -------
        pd.DataFrame
        """
        return (await self.to_arrow()).to_pandas()

    async def to_arrow(self) -> pa.Table:
        """Return the table as a pyarrow Table.

        Returns
        -------
        pa.Table
        """
        return await self.query().to_arrow()

    async def create_index(
        self,
        column: str,
        *,
        replace: Optional[bool] = None,
        config: Optional[Union[IvfPq, BTree, Bitmap, LabelList, FTS]] = None,
    ):
        """Create an index to speed up queries

        Indices can be created on vector columns or scalar columns.
        Indices on vector columns will speed up vector searches.
        Indices on scalar columns will speed up filtering (in both
        vector and non-vector searches)

        Parameters
        ----------
        column: str
            The column to index.
        replace: bool, default True
            Whether to replace the existing index

            If this is false, and another index already exists on the same columns
            and the same name, then an error will be returned.  This is true even if
            that index is out of date.

            The default is True
        config: Union[IvfPq, BTree], default None
            For advanced configuration you can specify the type of index you would
            like to create.   You can also specify index-specific parameters when
            creating an index object.
        """
        index = None
        if config is not None:
            index = config._inner
        await self._inner.create_index(column, index=index, replace=replace)

    async def add(
        self,
        data: DATA,
        *,
        mode: Optional[Literal["append", "overwrite"]] = "append",
        on_bad_vectors: Optional[str] = None,
        fill_value: Optional[float] = None,
    ):
        """Add more data to the [Table](Table).

        Parameters
        ----------
        data: DATA
            The data to insert into the table. Acceptable types are:

            - dict or list-of-dict

            - pandas.DataFrame

            - pyarrow.Table or pyarrow.RecordBatch
        mode: str
            The mode to use when writing the data. Valid values are
            "append" and "overwrite".
        on_bad_vectors: str, default "error"
            What to do if any of the vectors are not the same size or contains NaNs.
            One of "error", "drop", "fill".
        fill_value: float, default 0.
            The value to use when filling vectors. Only used if on_bad_vectors="fill".

        """
        schema = await self.schema()
        if on_bad_vectors is None:
            on_bad_vectors = "error"
        if fill_value is None:
            fill_value = 0.0
        data, _ = _sanitize_data(
            data,
            schema,
            metadata=schema.metadata,
            on_bad_vectors=on_bad_vectors,
            fill_value=fill_value,
        )
        if isinstance(data, pa.Table):
            data = pa.RecordBatchReader.from_batches(data.schema, data.to_batches())
        await self._inner.add(data, mode)

    def merge_insert(self, on: Union[str, Iterable[str]]) -> LanceMergeInsertBuilder:
        """
        Returns a [`LanceMergeInsertBuilder`][lancedb.merge.LanceMergeInsertBuilder]
        that can be used to create a "merge insert" operation

        This operation can add rows, update rows, and remove rows all in a single
        transaction. It is a very generic tool that can be used to create
        behaviors like "insert if not exists", "update or insert (i.e. upsert)",
        or even replace a portion of existing data with new data (e.g. replace
        all data where month="january")

        The merge insert operation works by combining new data from a
        **source table** with existing data in a **target table** by using a
        join.  There are three categories of records.

        "Matched" records are records that exist in both the source table and
        the target table. "Not matched" records exist only in the source table
        (e.g. these are new data) "Not matched by source" records exist only
        in the target table (this is old data)

        The builder returned by this method can be used to customize what
        should happen for each category of data.

        Please note that the data may appear to be reordered as part of this
        operation.  This is because updated rows will be deleted from the
        dataset and then reinserted at the end with the new values.

        Parameters
        ----------

        on: Union[str, Iterable[str]]
            A column (or columns) to join on.  This is how records from the
            source table and target table are matched.  Typically this is some
            kind of key or id column.

        Examples
        --------
        >>> import lancedb
        >>> data = pa.table({"a": [2, 1, 3], "b": ["a", "b", "c"]})
        >>> db = lancedb.connect("./.lancedb")
        >>> table = db.create_table("my_table", data)
        >>> new_data = pa.table({"a": [2, 3, 4], "b": ["x", "y", "z"]})
        >>> # Perform a "upsert" operation
        >>> table.merge_insert("a")             \\
        ...      .when_matched_update_all()     \\
        ...      .when_not_matched_insert_all() \\
        ...      .execute(new_data)
        >>> # The order of new rows is non-deterministic since we use
        >>> # a hash-join as part of this operation and so we sort here
        >>> table.to_arrow().sort_by("a").to_pandas()
           a  b
        0  1  b
        1  2  x
        2  3  y
        3  4  z
        """
        on = [on] if isinstance(on, str) else list(on.iter())

        return LanceMergeInsertBuilder(self, on)

    def vector_search(
        self,
        query_vector: Optional[Union[VEC, Tuple]] = None,
    ) -> AsyncVectorQuery:
        """
        Search the table with a given query vector.
        This is a convenience method for preparing a vector query and
        is the same thing as calling `nearestTo` on the builder returned
        by `query`.  Seer [nearest_to][lancedb.query.AsyncQuery.nearest_to] for more
        details.
        """
        return self.query().nearest_to(query_vector)

    async def _execute_query(
        self, query: Query, batch_size: Optional[int] = None
    ) -> pa.RecordBatchReader:
        pass

    async def _do_merge(
        self,
        merge: LanceMergeInsertBuilder,
        new_data: DATA,
        on_bad_vectors: str,
        fill_value: float,
    ):
        pass

    async def delete(self, where: str):
        """Delete rows from the table.

        This can be used to delete a single row, many rows, all rows, or
        sometimes no rows (if your predicate matches nothing).

        Parameters
        ----------
        where: str
            The SQL where clause to use when deleting rows.

            - For example, 'x = 2' or 'x IN (1, 2, 3)'.

            The filter must not be empty, or it will error.

        Examples
        --------
        >>> import lancedb
        >>> data = [
        ...    {"x": 1, "vector": [1, 2]},
        ...    {"x": 2, "vector": [3, 4]},
        ...    {"x": 3, "vector": [5, 6]}
        ... ]
        >>> db = lancedb.connect("./.lancedb")
        >>> table = db.create_table("my_table", data)
        >>> table.to_pandas()
           x      vector
        0  1  [1.0, 2.0]
        1  2  [3.0, 4.0]
        2  3  [5.0, 6.0]
        >>> table.delete("x = 2")
        >>> table.to_pandas()
           x      vector
        0  1  [1.0, 2.0]
        1  3  [5.0, 6.0]

        If you have a list of values to delete, you can combine them into a
        stringified list and use the `IN` operator:

        >>> to_remove = [1, 5]
        >>> to_remove = ", ".join([str(v) for v in to_remove])
        >>> to_remove
        '1, 5'
        >>> table.delete(f"x IN ({to_remove})")
        >>> table.to_pandas()
           x      vector
        0  3  [5.0, 6.0]
        """
        return await self._inner.delete(where)

    async def update(
        self,
        updates: Optional[Dict[str, Any]] = None,
        *,
        where: Optional[str] = None,
        updates_sql: Optional[Dict[str, str]] = None,
    ):
        """
        This can be used to update zero to all rows in the table.

        If a filter is provided with `where` then only rows matching the
        filter will be updated.  Otherwise all rows will be updated.

        Parameters
        ----------
        updates: dict, optional
            The updates to apply.  The keys should be the name of the column to
            update.  The values should be the new values to assign.  This is
            required unless updates_sql is supplied.
        where: str, optional
            An SQL filter that controls which rows are updated. For example, 'x = 2'
            or 'x IN (1, 2, 3)'.  Only rows that satisfy this filter will be udpated.
        updates_sql: dict, optional
            The updates to apply, expressed as SQL expression strings.  The keys should
            be column names. The values should be SQL expressions.  These can be SQL
            literals (e.g. "7" or "'foo'") or they can be expressions based on the
            previous value of the row (e.g. "x + 1" to increment the x column by 1)

        Examples
        --------
        >>> import asyncio
        >>> import lancedb
        >>> import pandas as pd
        >>> async def demo_update():
        ...     data = pd.DataFrame({"x": [1, 2], "vector": [[1, 2], [3, 4]]})
        ...     db = await lancedb.connect_async("./.lancedb")
        ...     table = await db.create_table("my_table", data)
        ...     # x is [1, 2], vector is [[1, 2], [3, 4]]
        ...     await table.update({"vector": [10, 10]}, where="x = 2")
        ...     # x is [1, 2], vector is [[1, 2], [10, 10]]
        ...     await table.update(updates_sql={"x": "x + 1"})
        ...     # x is [2, 3], vector is [[1, 2], [10, 10]]
        >>> asyncio.run(demo_update())
        """
        if updates is not None and updates_sql is not None:
            raise ValueError("Only one of updates or updates_sql can be provided")
        if updates is None and updates_sql is None:
            raise ValueError("Either updates or updates_sql must be provided")

        if updates is not None:
            updates_sql = {k: value_to_sql(v) for k, v in updates.items()}

        return await self._inner.update(updates_sql, where)

    async def version(self) -> int:
        """
        Retrieve the version of the table

        LanceDb supports versioning.  Every operation that modifies the table increases
        version.  As long as a version hasn't been deleted you can `[Self::checkout]`
        that version to view the data at that point.  In addition, you can
        `[Self::restore]` the version to replace the current table with a previous
        version.
        """
        return await self._inner.version()

    async def checkout(self, version):
        """
        Checks out a specific version of the Table

        Any read operation on the table will now access the data at the checked out
        version. As a consequence, calling this method will disable any read consistency
        interval that was previously set.

        This is a read-only operation that turns the table into a sort of "view"
        or "detached head".  Other table instances will not be affected.  To make the
        change permanent you can use the `[Self::restore]` method.

        Any operation that modifies the table will fail while the table is in a checked
        out state.

        To return the table to a normal state use `[Self::checkout_latest]`
        """
        await self._inner.checkout(version)

    async def checkout_latest(self):
        """
        Ensures the table is pointing at the latest version

        This can be used to manually update a table when the read_consistency_interval
        is None
        It can also be used to undo a `[Self::checkout]` operation
        """
        await self._inner.checkout_latest()

    async def restore(self):
        """
        Restore the table to the currently checked out version

        This operation will fail if checkout has not been called previously

        This operation will overwrite the latest version of the table with a
        previous version.  Any changes made since the checked out version will
        no longer be visible.

        Once the operation concludes the table will no longer be in a checked
        out state and the read_consistency_interval, if any, will apply.
        """
        await self._inner.restore()

    async def optimize(
        self,
        *,
        cleanup_older_than: Optional[timedelta] = None,
        delete_unverified: bool = False,
    ) -> OptimizeStats:
        """
        Optimize the on-disk data and indices for better performance.

        Modeled after ``VACUUM`` in PostgreSQL.

        Optimization covers three operations:

         * Compaction: Merges small files into larger ones
         * Prune: Removes old versions of the dataset
         * Index: Optimizes the indices, adding new data to existing indices

        Parameters
        ----------
        cleanup_older_than: timedelta, optional default 7 days
            All files belonging to versions older than this will be removed.  Set
            to 0 days to remove all versions except the latest.  The latest version
            is never removed.
        delete_unverified: bool, default False
            Files leftover from a failed transaction may appear to be part of an
            in-progress operation (e.g. appending new data) and these files will not
            be deleted unless they are at least 7 days old. If delete_unverified is True
            then these files will be deleted regardless of their age.

        Experimental API
        ----------------

        The optimization process is undergoing active development and may change.
        Our goal with these changes is to improve the performance of optimization and
        reduce the complexity.

        That being said, it is essential today to run optimize if you want the best
        performance.  It should be stable and safe to use in production, but it our
        hope that the API may be simplified (or not even need to be called) in the
        future.

        The frequency an application shoudl call optimize is based on the frequency of
        data modifications.  If data is frequently added, deleted, or updated then
        optimize should be run frequently.  A good rule of thumb is to run optimize if
        you have added or modified 100,000 or more records or run more than 20 data
        modification operations.
        """
        if cleanup_older_than is not None:
            cleanup_older_than = round(cleanup_older_than.total_seconds() * 1000)
        return await self._inner.optimize(cleanup_older_than, delete_unverified)

    async def list_indices(self) -> IndexConfig:
        """
        List all indices that have been created with Self::create_index
        """
        return await self._inner.list_indices()

    async def uses_v2_manifest_paths(self) -> bool:
        """
        Check if the table is using the new v2 manifest paths.

        Returns
        -------
        bool
            True if the table is using the new v2 manifest paths, False otherwise.
        """
        return await self._inner.uses_v2_manifest_paths()

    async def migrate_manifest_paths_v2(self):
        """
        Migrate the manifest paths to the new format.

        This will update the manifest to use the new v2 format for paths.

        This function is idempotent, and can be run multiple times without
        changing the state of the object store.

        !!! danger

            This should not be run while other concurrent operations are happening.
            And it should also run until completion before resuming other operations.

        You can use
        [AsyncTable.uses_v2_manifest_paths][lancedb.table.AsyncTable.uses_v2_manifest_paths]
        to check if the table is already using the new path style.
        """
        await self._inner.migrate_manifest_paths_v2()<|MERGE_RESOLUTION|>--- conflicted
+++ resolved
@@ -123,23 +123,30 @@
         data = _to_record_batch_generator(
             data, schema, metadata, on_bad_vectors, fill_value
         )
-<<<<<<< HEAD
-    elif isinstance(data, pa.RecordBatch):
-        data = pa.Table.from_batches([data]).to_reader()
-    elif isinstance(data, pa.dataset.Dataset):
-        data = pa.dataset.Scanner.from_dataset(data).to_reader()
-    elif isinstance(data, pa.dataset.Scanner):
-        data = data.to_reader()
-    elif isinstance(data, LanceDataset):
-        data = data.scanner().to_reader()
-    elif not isinstance(data, pa.RecordBatchReader):
-=======
         if schema is None:
             data, schema = _generator_to_data_and_schema(data)
             if schema is None:
                 raise ValueError("Cannot infer schema from generator data")
-    else:
->>>>>>> 622a2922
+    elif isinstance(data, pa.RecordBatch):
+        data = pa.Table.from_batches([data]).to_reader()
+        if schema is None:
+            schema = data.schema
+    elif isinstance(data, pa.dataset.Dataset):
+        data = pa.dataset.Scanner.from_dataset(data).to_reader()
+        if schema is None:
+            schema = data.schema
+    elif isinstance(data, pa.dataset.Scanner):
+        data = data.to_reader()
+        if schema is None:
+            schema = data.schema
+    elif isinstance(data, LanceDataset):
+        data = data.scanner().to_reader()
+        if schema is None:
+            schema = data.schema
+    elif isinstance(data, pa.RecordBatchReader):
+        if schema is None:
+            schema = data.schema
+    elif not isinstance(data, pa.RecordBatchReader):
         raise TypeError(f"Unsupported data type: {type(data)}")
     return data, schema
 
