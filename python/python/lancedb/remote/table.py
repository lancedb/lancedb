--- conflicted
+++ resolved
@@ -11,11 +11,8 @@
 #  See the License for the specific language governing permissions and
 #  limitations under the License.
 
-<<<<<<< HEAD
 from datetime import timedelta
-=======
 import asyncio
->>>>>>> 0cfd9ed1
 import logging
 from functools import cached_property
 from typing import Dict, Iterable, List, Optional, Union, Literal
