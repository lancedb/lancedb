--- conflicted
+++ resolved
@@ -656,11 +656,7 @@
         -------
         plan : str
         """  # noqa: E501
-<<<<<<< HEAD
-        raise NotImplementedError
-=======
         return self._table._explain_plan(self.to_query_object())
->>>>>>> e1388bdf
 
     def vector(self, vector: Union[np.ndarray, list]) -> Self:
         """Set the vector to search for.
@@ -965,7 +961,6 @@
 
         return result_set
 
-<<<<<<< HEAD
     def explain_plan(self, verbose = False):
         vector = self._query if isinstance(self._query, list) else self._query.tolist()
         if isinstance(vector[0], np.ndarray):
@@ -990,10 +985,7 @@
         )
         return self._table._explain_plan(query, verbose=verbose)
 
-    def where(self, where: str, prefilter: bool = True) -> LanceVectorQueryBuilder:
-=======
     def where(self, where: str, prefilter: bool = None) -> LanceVectorQueryBuilder:
->>>>>>> e1388bdf
         """Set the where clause.
 
         Parameters
