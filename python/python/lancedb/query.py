--- conflicted
+++ resolved
@@ -551,15 +551,11 @@
             vector_column=self._vector_column,
             with_row_id=self._with_row_id,
         )
-<<<<<<< HEAD
-        return self._table._execute_query(query, batch_size)
-=======
         result_set = self._table._execute_query(query)
         if self._reranker is not None:
             result_set = self._reranker.rerank_vector(self._str_query, result_set)
 
         return result_set
->>>>>>> 0a387a54
 
     def where(self, where: str, prefilter: bool = False) -> LanceVectorQueryBuilder:
         """Set the where clause.
