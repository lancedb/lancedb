--- conflicted
+++ resolved
@@ -604,11 +604,8 @@
         super().__init__(table)
         self._query = query
         self._phrase_query = False
-<<<<<<< HEAD
         self.ordering_field_name = ordering_field_name
-=======
         self._reranker = None
->>>>>>> 0a387a54
 
     def phrase_query(self, phrase_query: bool = True) -> LanceFtsQueryBuilder:
         """Set whether to use phrase query.
