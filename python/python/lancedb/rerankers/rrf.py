--- conflicted
+++ resolved
@@ -59,9 +59,6 @@
         )
 
         if self.score == "relevance":
-<<<<<<< HEAD
-            combined_results = combined_results.drop_columns(["_score", "_distance"])
-=======
             combined_results = self._keep_relevance_score(combined_results)
 
         return combined_results
@@ -103,6 +100,5 @@
         combined = pa.concat_tables(vector_results, **self._concat_tables_args)
         empty_table = pa.Table.from_arrays([], names=[])
         reranked = self.rerank_hybrid(query, combined, empty_table)
->>>>>>> a62f661d
 
         return reranked