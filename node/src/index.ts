--- conflicted
+++ resolved
@@ -56,7 +56,6 @@
   /**
    * Open a table in the database.
    *
-<<<<<<< HEAD
    * @param name The name of the table.
    * @param embeddings An embedding function to use on this Table
    */
@@ -69,15 +68,10 @@
    * @param {string} name - The name of the table.
    * @param data - Non-empty Array of Records to be inserted into the Table
    * @param {WriteMode} - The write mode to use when creating the table.
-=======
-   * @param {string} name - The name of the table.
-   * @param data - Non-empty Array of Records to be inserted into the Table
->>>>>>> fc725c99
    */
   createTable(name: string, data: Array<Record<string, unknown>>, mode?: WriteMode): Promise<Table>
   createTable(name: string, data: Array<Record<string, unknown>>, mode: WriteMode): Promise<Table>
 
-<<<<<<< HEAD
   /**
    * Creates a new Table and initialize it with new data.
    *
@@ -88,12 +82,6 @@
    */
   createTable<T>(name: string, data: Array<Record<string, unknown>>, mode: WriteMode, embeddings: EmbeddingFunction<T>): Promise<Table<T>>
   createTable<T>(name: string, data: Array<Record<string, unknown>>, mode: WriteMode, embeddings?: EmbeddingFunction<T>): Promise<Table<T>>
-=======
-  createTable: ((name: string, data: Array<Record<string, unknown>>, mode?: WriteMode) => Promise<Table>)
-  & ((name: string, data: Array<Record<string, unknown>>, mode: WriteMode) => Promise<Table>)
-  & (<T>(name: string, data: Array<Record<string, unknown>>, mode: WriteMode, embeddings: EmbeddingFunction<T>) => Promise<Table<T>>)
-  & (<T>(name: string, data: Array<Record<string, unknown>>, mode: WriteMode, embeddings?: EmbeddingFunction<T>) => Promise<Table<T>>)
->>>>>>> fc725c99
 
   createTableArrow: (name: string, table: ArrowTable) => Promise<Table>
 
