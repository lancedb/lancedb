--- conflicted
+++ resolved
@@ -14,17 +14,10 @@
 categories = ["database-implementations"]
 
 [workspace.dependencies]
-<<<<<<< HEAD
 lance = { "version" = "=0.10.17", "features" = ["dynamodb"] }
 lance-index = { "version" = "=0.10.17" }
 lance-linalg = { "version" = "=0.10.17" }
 lance-testing = { "version" = "=0.10.17" }
-=======
-lance = { "version" = "=0.10.16", "features" = ["dynamodb"] }
-lance-index = { "version" = "=0.10.16" }
-lance-linalg = { "version" = "=0.10.16" }
-lance-testing = { "version" = "=0.10.16" }
->>>>>>> 93f037ee
 # Note that this one does not include pyarrow
 arrow = { version = "51.0", optional = false }
 arrow-array = "51.0"
