[workspace]
members = ["rust/lancedb", "nodejs", "python", "java/core/lancedb-jni"]
# Python package needs to be built by maturin.
exclude = ["python"]
resolver = "2"

[workspace.package]
edition = "2021"
authors = ["LanceDB Devs <dev@lancedb.com>"]
license = "Apache-2.0"
repository = "https://github.com/lancedb/lancedb"
description = "Serverless, low-latency vector database for AI applications"
keywords = ["lancedb", "lance", "database", "vector", "search"]
categories = ["database-implementations"]
rust-version = "1.78.0"

[workspace.dependencies]
<<<<<<< HEAD
lance = { "version" = "=0.35.0", default-features = false, "features" = ["dynamodb"], "tag" = "v0.35.0-beta.3", "git" = "https://github.com/lancedb/lance.git" }
lance-io = { "version" = "=0.35.0", default-features = false, "tag" = "v0.35.0-beta.3", "git" = "https://github.com/lancedb/lance.git" }
lance-index = { "version" = "=0.35.0", "tag" = "v0.35.0-beta.3", "git" = "https://github.com/lancedb/lance.git" }
lance-linalg = { "version" = "=0.35.0", "tag" = "v0.35.0-beta.3", "git" = "https://github.com/lancedb/lance.git" }
lance-table = { "version" = "=0.35.0", "tag" = "v0.35.0-beta.3", "git" = "https://github.com/lancedb/lance.git" }
lance-testing = { "version" = "=0.35.0", "tag" = "v0.35.0-beta.3", "git" = "https://github.com/lancedb/lance.git" }
lance-datafusion = { "version" = "=0.35.0", "tag" = "v0.35.0-beta.3", "git" = "https://github.com/lancedb/lance.git" }
lance-encoding = { "version" = "=0.35.0", "tag" = "v0.35.0-beta.3", "git" = "https://github.com/lancedb/lance.git" }
=======
lance = { "version" = "=0.35.0", default-features = false, "features" = ["dynamodb"], "tag" = "v0.35.0-beta.4", "git" = "https://github.com/lancedb/lance.git" }
lance-io = { "version" = "=0.35.0", default-features = false, "tag" = "v0.35.0-beta.4", "git" = "https://github.com/lancedb/lance.git" }
lance-index = { "version" = "=0.35.0", "tag" = "v0.35.0-beta.4", "git" = "https://github.com/lancedb/lance.git" }
lance-linalg = { "version" = "=0.35.0", "tag" = "v0.35.0-beta.4", "git" = "https://github.com/lancedb/lance.git" }
lance-table = { "version" = "=0.35.0", "tag" = "v0.35.0-beta.4", "git" = "https://github.com/lancedb/lance.git" }
lance-testing = { "version" = "=0.35.0", "tag" = "v0.35.0-beta.4", "git" = "https://github.com/lancedb/lance.git" }
lance-datafusion = { "version" = "=0.35.0", "tag" = "v0.35.0-beta.4", "git" = "https://github.com/lancedb/lance.git" }
lance-encoding = { "version" = "=0.35.0", "tag" = "v0.35.0-beta.4", "git" = "https://github.com/lancedb/lance.git" }
>>>>>>> e77d57a5
# Note that this one does not include pyarrow
arrow = { version = "55.1", optional = false }
arrow-array = "55.1"
arrow-data = "55.1"
arrow-ipc = "55.1"
arrow-ord = "55.1"
arrow-schema = "55.1"
arrow-arith = "55.1"
arrow-cast = "55.1"
async-trait = "0"
datafusion = { version = "49.0", default-features = false }
datafusion-catalog = "49.0"
datafusion-common = { version = "49.0", default-features = false }
datafusion-execution = "49.0"
datafusion-expr = "49.0"
datafusion-physical-plan = "49.0"
env_logger = "0.11"
half = { "version" = "2.6.0", default-features = false, features = [
    "num-traits",
] }
futures = "0"
log = "0.4"
moka = { version = "0.12", features = ["future"] }
object_store = "0.12.0"
pin-project = "1.0.7"
snafu = "0.8"
url = "2"
num-traits = "0.2"
rand = "0.9"
regex = "1.10"
lazy_static = "1"
semver = "1.0.25"
crunchy = "0.2.4"
# Temporary pins to work around downstream issues
# https://github.com/apache/arrow-rs/commit/2fddf85afcd20110ce783ed5b4cdeb82293da30b
chrono = "=0.4.41"
# https://github.com/RustCrypto/formats/issues/1684
base64ct = "=1.6.0"
# Workaround for: https://github.com/Lokathor/bytemuck/issues/306
bytemuck_derive = ">=1.8.1, <1.9.0"<|MERGE_RESOLUTION|>--- conflicted
+++ resolved
@@ -15,16 +15,6 @@
 rust-version = "1.78.0"
 
 [workspace.dependencies]
-<<<<<<< HEAD
-lance = { "version" = "=0.35.0", default-features = false, "features" = ["dynamodb"], "tag" = "v0.35.0-beta.3", "git" = "https://github.com/lancedb/lance.git" }
-lance-io = { "version" = "=0.35.0", default-features = false, "tag" = "v0.35.0-beta.3", "git" = "https://github.com/lancedb/lance.git" }
-lance-index = { "version" = "=0.35.0", "tag" = "v0.35.0-beta.3", "git" = "https://github.com/lancedb/lance.git" }
-lance-linalg = { "version" = "=0.35.0", "tag" = "v0.35.0-beta.3", "git" = "https://github.com/lancedb/lance.git" }
-lance-table = { "version" = "=0.35.0", "tag" = "v0.35.0-beta.3", "git" = "https://github.com/lancedb/lance.git" }
-lance-testing = { "version" = "=0.35.0", "tag" = "v0.35.0-beta.3", "git" = "https://github.com/lancedb/lance.git" }
-lance-datafusion = { "version" = "=0.35.0", "tag" = "v0.35.0-beta.3", "git" = "https://github.com/lancedb/lance.git" }
-lance-encoding = { "version" = "=0.35.0", "tag" = "v0.35.0-beta.3", "git" = "https://github.com/lancedb/lance.git" }
-=======
 lance = { "version" = "=0.35.0", default-features = false, "features" = ["dynamodb"], "tag" = "v0.35.0-beta.4", "git" = "https://github.com/lancedb/lance.git" }
 lance-io = { "version" = "=0.35.0", default-features = false, "tag" = "v0.35.0-beta.4", "git" = "https://github.com/lancedb/lance.git" }
 lance-index = { "version" = "=0.35.0", "tag" = "v0.35.0-beta.4", "git" = "https://github.com/lancedb/lance.git" }
@@ -33,7 +23,6 @@
 lance-testing = { "version" = "=0.35.0", "tag" = "v0.35.0-beta.4", "git" = "https://github.com/lancedb/lance.git" }
 lance-datafusion = { "version" = "=0.35.0", "tag" = "v0.35.0-beta.4", "git" = "https://github.com/lancedb/lance.git" }
 lance-encoding = { "version" = "=0.35.0", "tag" = "v0.35.0-beta.4", "git" = "https://github.com/lancedb/lance.git" }
->>>>>>> e77d57a5
 # Note that this one does not include pyarrow
 arrow = { version = "55.1", optional = false }
 arrow-array = "55.1"
