--- conflicted
+++ resolved
@@ -21,16 +21,6 @@
 rust-version = "1.78.0"
 
 [workspace.dependencies]
-<<<<<<< HEAD
-lance = { "version" = "=0.29.1", "features" = ["dynamodb"], "tag" = "v0.29.1-beta.2", "git" = "https://github.com/lancedb/lance.git" }
-lance-io = { "version" = "=0.29.1", "tag" = "v0.29.1-beta.2", "git" = "https://github.com/lancedb/lance.git" }
-lance-index = { "version" = "=0.29.1", "tag" = "v0.29.1-beta.2", "git" = "https://github.com/lancedb/lance.git" }
-lance-linalg = { "version" = "=0.29.1", "tag" = "v0.29.1-beta.2", "git" = "https://github.com/lancedb/lance.git" }
-lance-table = { "version" = "=0.29.1", "tag" = "v0.29.1-beta.2", "git" = "https://github.com/lancedb/lance.git" }
-lance-testing = { "version" = "=0.29.1", "tag" = "v0.29.1-beta.2", "git" = "https://github.com/lancedb/lance.git" }
-lance-datafusion = { "version" = "=0.29.1", "tag" = "v0.29.1-beta.2", "git" = "https://github.com/lancedb/lance.git" }
-lance-encoding = { "version" = "=0.29.1", "tag" = "v0.29.1-beta.2", "git" = "https://github.com/lancedb/lance.git" }
-=======
 lance = { "version" = "=0.29.1", "features" = ["dynamodb"], tag = "v0.29.1-beta.2", git="https://github.com/lancedb/lance.git" }
 lance-io = { version = "=0.29.1", tag = "v0.29.1-beta.2", git="https://github.com/lancedb/lance.git" }
 lance-index = { version = "=0.29.1", tag = "v0.29.1-beta.2", git="https://github.com/lancedb/lance.git" }
@@ -39,7 +29,6 @@
 lance-testing = { version = "=0.29.1", tag = "v0.29.1-beta.2", git="https://github.com/lancedb/lance.git" }
 lance-datafusion = { version = "=0.29.1", tag = "v0.29.1-beta.2", git="https://github.com/lancedb/lance.git" }
 lance-encoding = { version = "=0.29.1", tag = "v0.29.1-beta.2", git="https://github.com/lancedb/lance.git" }
->>>>>>> b7731416
 # Note that this one does not include pyarrow
 arrow = { version = "55.1", optional = false }
 arrow-array = "55.1"
