--- conflicted
+++ resolved
@@ -87,7 +87,6 @@
   - attr_list
 
 nav:
-<<<<<<< HEAD
 - Home:
   - LanceDB: index.md
   - 🏃🏼‍♂️ Quick start: basic.md
@@ -138,115 +137,6 @@
     - Overview: examples/index.md
     - 🐍 Python:
       - Overview: examples/examples_python.md
-=======
-  - Home:
-      - LanceDB: index.md
-      - 🏃🏼‍♂️ Quick start: basic.md
-      - 📚 Concepts:
-          - Vector search: concepts/vector_search.md
-          - Indexing: concepts/index_ivfpq.md
-          - Storage: concepts/storage.md
-          - Data management: concepts/data_management.md
-      - 🔨 Guides:
-          - Working with tables: guides/tables.md
-          - Building an ANN index: ann_indexes.md
-          - Vector Search: search.md
-          - Full-text search: fts.md
-          - Hybrid search:
-              - Overview: hybrid_search/hybrid_search.md
-              - Comparing Rerankers: hybrid_search/eval.md
-              - Airbnb financial data example: notebooks/hybrid_search.ipynb
-          - Filtering: sql.md
-          - Versioning & Reproducibility: notebooks/reproducibility.ipynb
-          - Configuring Storage: guides/storage.md
-          - Sync -> Async Migration Guide: migration.md
-      - 🧬 Managing embeddings:
-          - Overview: embeddings/index.md
-          - Embedding functions: embeddings/embedding_functions.md
-          - Available models: embeddings/default_embedding_functions.md
-          - User-defined embedding functions: embeddings/custom_embedding_function.md
-          - "Example: Multi-lingual semantic search": notebooks/multi_lingual_example.ipynb
-          - "Example: MultiModal CLIP Embeddings": notebooks/DisappearingEmbeddingFunction.ipynb
-      - 🔌 Integrations:
-          - Tools and data formats: integrations/index.md
-          - Pandas and PyArrow: python/pandas_and_pyarrow.md
-          - Polars: python/polars_arrow.md
-          - DuckDB: python/duckdb.md
-          - LangChain 🔗: https://python.langchain.com/en/latest/modules/indexes/vectorstores/examples/lancedb.html
-          - LangChain JS/TS 🔗: https://js.langchain.com/docs/modules/data_connection/vectorstores/integrations/lancedb
-          - LlamaIndex 🦙: https://gpt-index.readthedocs.io/en/latest/examples/vector_stores/LanceDBIndexDemo.html
-          - Pydantic: python/pydantic.md
-          - Voxel51: integrations/voxel51.md
-          - PromptTools: integrations/prompttools.md
-      - 🎯 Examples:
-          - Overview: examples/index.md
-          - 🐍 Python:
-              - Overview: examples/examples_python.md
-              - YouTube Transcript Search: notebooks/youtube_transcript_search.ipynb
-              - Documentation QA Bot using LangChain: notebooks/code_qa_bot.ipynb
-              - Multimodal search using CLIP: notebooks/multimodal_search.ipynb
-              - Example - Calculate CLIP Embeddings with Roboflow Inference: examples/image_embeddings_roboflow.md
-              - Serverless QA Bot with S3 and Lambda: examples/serverless_lancedb_with_s3_and_lambda.md
-              - Serverless QA Bot with Modal: examples/serverless_qa_bot_with_modal_and_langchain.md
-          - 👾 JavaScript:
-              - Overview: examples/examples_js.md
-              - Serverless Website Chatbot: examples/serverless_website_chatbot.md
-              - YouTube Transcript Search: examples/youtube_transcript_bot_with_nodejs.md
-              - TransformersJS Embedding Search: examples/transformerjs_embedding_search_nodejs.md
-          - 🦀 Rust:
-              - Overview: examples/examples_rust.md
-      - 🔧 CLI & Config: cli_config.md
-      - 💭 FAQs: faq.md
-      - ⚙️ API reference:
-          - 🐍 Python: python/python.md
-          - 👾 JavaScript: javascript/modules.md
-          - 🦀 Rust: https://docs.rs/lancedb/latest/lancedb/
-      - ☁️ LanceDB Cloud:
-          - Overview: cloud/index.md
-          - API reference:
-              - 🐍 Python: python/saas-python.md
-              - 👾 JavaScript: javascript/saas-modules.md
-
-  - Quick start: basic.md
-  - Concepts:
-      - Vector search: concepts/vector_search.md
-      - Indexing: concepts/index_ivfpq.md
-      - Storage: concepts/storage.md
-      - Data management: concepts/data_management.md
-  - Guides:
-      - Working with tables: guides/tables.md
-      - Building an ANN index: ann_indexes.md
-      - Vector Search: search.md
-      - Full-text search: fts.md
-      - Hybrid search:
-          - Overview: hybrid_search/hybrid_search.md
-          - Comparing Rerankers: hybrid_search/eval.md
-          - Airbnb financial data example: notebooks/hybrid_search.ipynb
-      - Filtering: sql.md
-      - Versioning & Reproducibility: notebooks/reproducibility.ipynb
-      - Configuring Storage: guides/storage.md
-      - Sync -> Async Migration Guide: migration.md
-  - Managing Embeddings:
-      - Overview: embeddings/index.md
-      - Embedding functions: embeddings/embedding_functions.md
-      - Available models: embeddings/default_embedding_functions.md
-      - User-defined embedding functions: embeddings/custom_embedding_function.md
-      - "Example: Multi-lingual semantic search": notebooks/multi_lingual_example.ipynb
-      - "Example: MultiModal CLIP Embeddings": notebooks/DisappearingEmbeddingFunction.ipynb
-  - Integrations:
-      - Overview: integrations/index.md
-      - Pandas and PyArrow: python/pandas_and_pyarrow.md
-      - Polars: python/polars_arrow.md
-      - DuckDB: python/duckdb.md
-      - LangChain 🦜️🔗↗: https://python.langchain.com/en/latest/modules/indexes/vectorstores/examples/lancedb.html
-      - LangChain.js 🦜️🔗↗: https://js.langchain.com/docs/modules/data_connection/vectorstores/integrations/lancedb
-      - LlamaIndex 🦙↗: https://gpt-index.readthedocs.io/en/latest/examples/vector_stores/LanceDBIndexDemo.html
-      - Pydantic: python/pydantic.md
-      - Voxel51: integrations/voxel51.md
-      - PromptTools: integrations/prompttools.md
-  - Examples:
-      - examples/index.md
->>>>>>> cae0348c
       - YouTube Transcript Search: notebooks/youtube_transcript_search.ipynb
       - Documentation QA Bot using LangChain: notebooks/code_qa_bot.ipynb
       - Multimodal search using CLIP: notebooks/multimodal_search.ipynb
@@ -255,7 +145,6 @@
       - YouTube Transcript Search (JS): examples/youtube_transcript_bot_with_nodejs.md
       - Serverless Chatbot from any website: examples/serverless_website_chatbot.md
       - TransformersJS Embedding Search: examples/transformerjs_embedding_search_nodejs.md
-<<<<<<< HEAD
     - 🦀 Rust:
       - Overview: examples/examples_rust.md
   - 🔧 CLI & Config: cli_config.md
@@ -335,18 +224,6 @@
     - API reference:
       - 🐍 Python: python/saas-python.md
       - 👾 JavaScript: javascript/saas-modules.md
-=======
-  - API reference:
-      - Overview: api_reference.md
-      - Python: python/python.md
-      - Javascript: javascript/modules.md
-      - Rust: https://docs.rs/lancedb/latest/lancedb/index.html
-  - LanceDB Cloud:
-      - Overview: cloud/index.md
-      - API reference:
-          - 🐍 Python: python/saas-python.md
-          - 👾 JavaScript: javascript/saas-modules.md
->>>>>>> cae0348c
 
 extra_css:
   - styles/global.css
