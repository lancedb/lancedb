--- conflicted
+++ resolved
@@ -106,11 +106,7 @@
 
 - Basics: basic.md
 - Guides:
-<<<<<<< HEAD
-  - Create Custom Embedding Functions: guides/tables.md
-=======
   - Create Ingest Update Delete: guides/tables.md
->>>>>>> db7bdefe
   - Vector Search: search.md
   - SQL filters: sql.md
   - Indexing: ann_indexes.md
