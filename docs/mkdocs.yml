site_name: LanceDB
site_url: https://lancedb.github.io/lancedb/
repo_url: https://github.com/lancedb/lancedb
edit_uri: https://github.com/lancedb/lancedb/tree/main/docs/src
repo_name: lancedb/lancedb
docs_dir: src

theme:
  name: "material"
  logo: assets/logo.png
  favicon: assets/logo.png
  palette:
    # Palette toggle for light mode
    - scheme: lancedb
      primary: custom
      toggle:
        icon: material/weather-night
        name: Switch to dark mode
    # Palette toggle for dark mode
    - scheme: slate
      primary: custom
      toggle:
        icon: material/weather-sunny
        name: Switch to light mode
  features:
    - content.code.copy
    - content.tabs.link
    - content.action.edit
    - toc.follow
    - navigation.top
    - navigation.tabs
    - navigation.tabs.sticky
    - navigation.footer
    - navigation.tracking
    - navigation.instant
  icon:
    repo: fontawesome/brands/github
  custom_dir: overrides

plugins:
  - search
  - autorefs
  - mkdocstrings:
      handlers:
        python:
          paths: [../python]
          options:
            docstring_style: numpy
            heading_level: 3
            show_source: true
            show_symbol_type_in_heading: true
            show_signature_annotations: true
            show_root_heading: true
            members_order: source
          import:
            # for cross references
            - https://arrow.apache.org/docs/objects.inv
            - https://pandas.pydata.org/docs/objects.inv
  - mkdocs-jupyter
  - render_swagger:
      allow_arbitrary_locations: true

markdown_extensions:
  - admonition
  - footnotes
  - pymdownx.details
  - pymdownx.highlight:
      anchor_linenums: true
      line_spans: __span
      pygments_lang_class: true
  - pymdownx.inlinehilite
  - pymdownx.snippets:
      base_path: ..
      dedent_subsections: true
  - pymdownx.superfences
  - pymdownx.tabbed:
      alternate_style: true
  - md_in_html
  - attr_list

nav:
  - Home:
      - LanceDB: index.md
      - 🏃🏼‍♂️ Quick start: basic.md
      - 📚 Concepts:
          - Vector search: concepts/vector_search.md
          - Indexing: concepts/index_ivfpq.md
          - Storage: concepts/storage.md
          - Data management: concepts/data_management.md
      - 🔨 Guides:
          - Working with tables: guides/tables.md
          - Building a vector index: ann_indexes.md
          - Vector Search: search.md
          - Full-text search: fts.md
          - Building a scalar index: guides/scalar_index.md
          - Hybrid search:
              - Overview: hybrid_search/hybrid_search.md
              - Comparing Rerankers: hybrid_search/eval.md
              - Airbnb financial data example: notebooks/hybrid_search.ipynb
          - Reranking:
              - Quickstart: reranking/index.md
              - Cohere Reranker: reranking/cohere.md
              - Linear Combination Reranker: reranking/linear_combination.md
              - Reciprocal Rank Fusion Reranker: reranking/rrf.md
              - Cross Encoder Reranker: reranking/cross_encoder.md
              - ColBERT Reranker: reranking/colbert.md
              - Jina Reranker: reranking/jina.md
              - OpenAI Reranker: reranking/openai.md
              - Building Custom Rerankers: reranking/custom_reranker.md
              - Example: notebooks/lancedb_reranking.ipynb
          - Filtering: sql.md
          - Versioning & Reproducibility: notebooks/reproducibility.ipynb
          - Configuring Storage: guides/storage.md
          - Migration Guide: migration.md
          - Tuning retrieval performance:
              - Choosing right query type: guides/tuning_retrievers/1_query_types.md
              - Reranking: guides/tuning_retrievers/2_reranking.md
              - Embedding fine-tuning: guides/tuning_retrievers/3_embed_tuning.md
      - 🧬 Managing embeddings:
          - Overview: embeddings/index.md
          - Embedding functions: embeddings/embedding_functions.md
          - Available models: embeddings/default_embedding_functions.md
          - User-defined embedding functions: embeddings/custom_embedding_function.md
          - "Example: Multi-lingual semantic search": notebooks/multi_lingual_example.ipynb
          - "Example: MultiModal CLIP Embeddings": notebooks/DisappearingEmbeddingFunction.ipynb
      - 🔌 Integrations:
          - Tools and data formats: integrations/index.md
          - Pandas and PyArrow: python/pandas_and_pyarrow.md
          - Polars: python/polars_arrow.md
          - DuckDB: python/duckdb.md
          - LangChain:
              - LangChain 🔗: integrations/langchain.md
              - LangChain demo: notebooks/langchain_demo.ipynb
              - LangChain JS/TS 🔗: https://js.langchain.com/docs/integrations/vectorstores/lancedb
          - LlamaIndex 🦙:
              - LlamaIndex docs: integrations/llamaIndex.md
              - LlamaIndex demo: notebooks/llamaIndex_demo.ipynb
          - Pydantic: python/pydantic.md
          - Voxel51: integrations/voxel51.md
          - PromptTools: integrations/prompttools.md
      - 🎯 Examples:
          - Overview: examples/index.md
          - 🐍 Python:
              - Overview: examples/examples_python.md
              - Build From Scratch: examples/python_examples/build_from_scratch.md
              - Multimodal: examples/python_examples/multimodal.md
              - Rag: examples/python_examples/rag.md
              - Vector Search: examples/python_examples/vector_search.md
<<<<<<< HEAD
              - Chatbot: examples/python_examples/chatbot.md
              - Miscellaneous: 
=======
              - Miscellaneous:
>>>>>>> 5857cb4c
                  - YouTube Transcript Search: notebooks/youtube_transcript_search.ipynb
                  - Documentation QA Bot using LangChain: notebooks/code_qa_bot.ipynb
                  - Multimodal search using CLIP: notebooks/multimodal_search.ipynb
                  - Serverless QA Bot with S3 and Lambda: examples/serverless_lancedb_with_s3_and_lambda.md
                  - Serverless QA Bot with Modal: examples/serverless_qa_bot_with_modal_and_langchain.md
          - 👾 JavaScript:
              - Overview: examples/examples_js.md
              - Serverless Website Chatbot: examples/serverless_website_chatbot.md
              - YouTube Transcript Search: examples/youtube_transcript_bot_with_nodejs.md
              - TransformersJS Embedding Search: examples/transformerjs_embedding_search_nodejs.md
          - 🦀 Rust:
              - Overview: examples/examples_rust.md
      - 💭 FAQs: faq.md
      - ⚙️ API reference:
          - 🐍 Python: python/python.md
          - 👾 JavaScript (vectordb): javascript/modules.md
          - 👾 JavaScript (lancedb): js/globals.md
          - 🦀 Rust: https://docs.rs/lancedb/latest/lancedb/
      - ☁️ LanceDB Cloud:
          - Overview: cloud/index.md
          - API reference:
              - 🐍 Python: python/saas-python.md
              - 👾 JavaScript: javascript/modules.md
              - REST API: cloud/rest.md

  - Quick start: basic.md
  - Concepts:
      - Vector search: concepts/vector_search.md
      - Indexing: concepts/index_ivfpq.md
      - Storage: concepts/storage.md
      - Data management: concepts/data_management.md
  - Guides:
      - Working with tables: guides/tables.md
      - Building an ANN index: ann_indexes.md
      - Vector Search: search.md
      - Full-text search: fts.md
      - Building a scalar index: guides/scalar_index.md
      - Hybrid search:
          - Overview: hybrid_search/hybrid_search.md
          - Comparing Rerankers: hybrid_search/eval.md
          - Airbnb financial data example: notebooks/hybrid_search.ipynb
      - Reranking:
          - Quickstart: reranking/index.md
          - Cohere Reranker: reranking/cohere.md
          - Linear Combination Reranker: reranking/linear_combination.md
          - Reciprocal Rank Fusion Reranker: reranking/rrf.md
          - Cross Encoder Reranker: reranking/cross_encoder.md
          - ColBERT Reranker: reranking/colbert.md
          - Jina Reranker: reranking/jina.md
          - OpenAI Reranker: reranking/openai.md
          - Building Custom Rerankers: reranking/custom_reranker.md
          - Example: notebooks/lancedb_reranking.ipynb
      - Filtering: sql.md
      - Versioning & Reproducibility: notebooks/reproducibility.ipynb
      - Configuring Storage: guides/storage.md
      - Migration Guide: migration.md
      - Tuning retrieval performance:
          - Choosing right query type: guides/tuning_retrievers/1_query_types.md
          - Reranking: guides/tuning_retrievers/2_reranking.md
          - Embedding fine-tuning: guides/tuning_retrievers/3_embed_tuning.md
  - Managing Embeddings:
      - Overview: embeddings/index.md
      - Embedding functions: embeddings/embedding_functions.md
      - Available models: embeddings/default_embedding_functions.md
      - User-defined embedding functions: embeddings/custom_embedding_function.md
      - "Example: Multi-lingual semantic search": notebooks/multi_lingual_example.ipynb
      - "Example: MultiModal CLIP Embeddings": notebooks/DisappearingEmbeddingFunction.ipynb
  - Integrations:
      - Overview: integrations/index.md
      - Pandas and PyArrow: python/pandas_and_pyarrow.md
      - Polars: python/polars_arrow.md
      - DuckDB: python/duckdb.md
      - LangChain 🦜️🔗↗: integrations/langchain.md
      - LangChain.js 🦜️🔗↗: https://js.langchain.com/docs/integrations/vectorstores/lancedb
      - LlamaIndex 🦙↗: integrations/llamaIndex.md
      - Pydantic: python/pydantic.md
      - Voxel51: integrations/voxel51.md
      - PromptTools: integrations/prompttools.md
  - Examples:
      - examples/index.md
      - 🐍 Python:
          - Overview: examples/examples_python.md
          - Build From Scratch: examples/python_examples/build_from_scratch.md
          - Multimodal: examples/python_examples/multimodal.md
          - Rag: examples/python_examples/rag.md
          - Vector Search: examples/python_examples/vector_search.md
<<<<<<< HEAD
          - Chatbot: examples/python_examples/chatbot.md
          - Miscellaneous: 
=======
          - Miscellaneous:
>>>>>>> 5857cb4c
              - YouTube Transcript Search: notebooks/youtube_transcript_search.ipynb
              - Documentation QA Bot using LangChain: notebooks/code_qa_bot.ipynb
              - Multimodal search using CLIP: notebooks/multimodal_search.ipynb
              - Serverless QA Bot with S3 and Lambda: examples/serverless_lancedb_with_s3_and_lambda.md
              - Serverless QA Bot with Modal: examples/serverless_qa_bot_with_modal_and_langchain.md
      - 👾 JavaScript:
          - Overview: examples/examples_js.md
          - Serverless Website Chatbot: examples/serverless_website_chatbot.md
          - YouTube Transcript Search: examples/youtube_transcript_bot_with_nodejs.md
          - TransformersJS Embedding Search: examples/transformerjs_embedding_search_nodejs.md
      - 🦀 Rust:
          - Overview: examples/examples_rust.md
  - API reference:
      - Overview: api_reference.md
      - Python: python/python.md
      - Javascript (vectordb): javascript/modules.md
      - Javascript (lancedb): js/globals.md
      - Rust: https://docs.rs/lancedb/latest/lancedb/index.html
  - LanceDB Cloud:
      - Overview: cloud/index.md
      - API reference:
          - 🐍 Python: python/saas-python.md
          - 👾 JavaScript: javascript/modules.md
          - REST API: cloud/rest.md

extra_css:
  - styles/global.css
  - styles/extra.css

extra_javascript:
  - "extra_js/init_ask_ai_widget.js"

extra:
  analytics:
    provider: google
    property: G-B7NFM40W74
  social:
    - icon: fontawesome/brands/github
      link: https://github.com/lancedb/lancedb
    - icon: fontawesome/brands/x-twitter
      link: https://twitter.com/lancedb
    - icon: fontawesome/brands/linkedin
      link: https://www.linkedin.com/company/lancedb<|MERGE_RESOLUTION|>--- conflicted
+++ resolved
@@ -146,12 +146,8 @@
               - Multimodal: examples/python_examples/multimodal.md
               - Rag: examples/python_examples/rag.md
               - Vector Search: examples/python_examples/vector_search.md
-<<<<<<< HEAD
               - Chatbot: examples/python_examples/chatbot.md
               - Miscellaneous: 
-=======
-              - Miscellaneous:
->>>>>>> 5857cb4c
                   - YouTube Transcript Search: notebooks/youtube_transcript_search.ipynb
                   - Documentation QA Bot using LangChain: notebooks/code_qa_bot.ipynb
                   - Multimodal search using CLIP: notebooks/multimodal_search.ipynb
@@ -238,12 +234,8 @@
           - Multimodal: examples/python_examples/multimodal.md
           - Rag: examples/python_examples/rag.md
           - Vector Search: examples/python_examples/vector_search.md
-<<<<<<< HEAD
           - Chatbot: examples/python_examples/chatbot.md
           - Miscellaneous: 
-=======
-          - Miscellaneous:
->>>>>>> 5857cb4c
               - YouTube Transcript Search: notebooks/youtube_transcript_search.ipynb
               - Documentation QA Bot using LangChain: notebooks/code_qa_bot.ipynb
               - Multimodal search using CLIP: notebooks/multimodal_search.ipynb
