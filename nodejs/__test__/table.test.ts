// Copyright 2024 Lance Developers.
//
// Licensed under the Apache License, Version 2.0 (the "License");
// you may not use this file except in compliance with the License.
// You may obtain a copy of the License at
//
//     http://www.apache.org/licenses/LICENSE-2.0
//
// Unless required by applicable law or agreed to in writing, software
// distributed under the License is distributed on an "AS IS" BASIS,
// WITHOUT WARRANTIES OR CONDITIONS OF ANY KIND, either express or implied.
// See the License for the specific language governing permissions and
// limitations under the License.

import * as fs from "fs";
import * as path from "path";
import * as tmp from "tmp";

import {
  Field,
  FixedSizeList,
  Float32,
  Float64,
  Int32,
  Int64,
<<<<<<< HEAD
  Float64,
  Table as ArrowTable
=======
  Schema,
>>>>>>> 5e018104
} from "apache-arrow";
import { Table, connect } from "../lancedb";
import { makeArrowTable } from "../lancedb/arrow";
import { Index } from "../lancedb/indices";

describe("Given a table", () => {
  let tmpDir: tmp.DirResult;
  let table: Table;
  const schema = new Schema([new Field("id", new Float64(), true)]);
  beforeEach(async () => {
    tmpDir = tmp.dirSync({ unsafeCleanup: true });
    const conn = await connect(tmpDir.name);
    table = await conn.createEmptyTable("some_table", schema);
  });
  afterEach(() => tmpDir.removeCallback());

  it("be displayable", async () => {
    expect(table.display()).toMatch(
      /NativeTable\(some_table, uri=.*, read_consistency_interval=None\)/,
    );
    table.close();
    expect(table.display()).toBe("ClosedTable(some_table)");
  });

  it("should let me add data", async () => {
    await table.add([{ id: 1 }, { id: 2 }]);
    await table.add([{ id: 1 }]);
    await expect(table.countRows()).resolves.toBe(3);
  });

  it("should overwrite data if asked", async () => {
    await table.add([{ id: 1 }, { id: 2 }]);
    await table.add([{ id: 1 }], { mode: "overwrite" });
    await expect(table.countRows()).resolves.toBe(1);
  });

  it("should let me close the table", async () => {
    expect(table.isOpen()).toBe(true);
    table.close();
    expect(table.isOpen()).toBe(false);
    expect(table.countRows()).rejects.toThrow("Table some_table is closed");
  });

  it("should let me update values", async () => {
    await table.add([{ id: 1 }]);
    expect(await table.countRows("id == 1")).toBe(1);
    expect(await table.countRows("id == 7")).toBe(0);
    await table.update({ id: "7" });
    expect(await table.countRows("id == 1")).toBe(0);
    expect(await table.countRows("id == 7")).toBe(1);
    await table.add([{ id: 2 }]);
    // Test Map as input
    await table.update(new Map(Object.entries({ id: "10" })), {
      where: "id % 2 == 0",
    });
    expect(await table.countRows("id == 2")).toBe(0);
    expect(await table.countRows("id == 7")).toBe(1);
    expect(await table.countRows("id == 10")).toBe(1);
  });

  it("should return the table as an instance of an arrow table", async () => {
    const arrowTbl = await table.toArrow()
    expect(arrowTbl).toBeInstanceOf(ArrowTable)

  })

});

describe("When creating an index", () => {
  let tmpDir: tmp.DirResult;
  const schema = new Schema([
    new Field("id", new Int32(), true),
    new Field("vec", new FixedSizeList(32, new Field("item", new Float32()))),
  ]);
  let tbl: Table;
  let queryVec: number[];

  beforeEach(async () => {
    tmpDir = tmp.dirSync({ unsafeCleanup: true });
    const db = await connect(tmpDir.name);
    const data = makeArrowTable(
      Array(300)
        .fill(1)
        .map((_, i) => ({
          id: i,
          vec: Array(32)
            .fill(1)
            .map(() => Math.random()),
        })),
      {
        schema,
      },
    );
    queryVec = data.toArray()[5].vec.toJSON();
    tbl = await db.createTable("test", data);
  });
  afterEach(() => tmpDir.removeCallback());

  it("should create a vector index on vector columns", async () => {
    await tbl.createIndex("vec");

    // check index directory
    const indexDir = path.join(tmpDir.name, "test.lance", "_indices");
    expect(fs.readdirSync(indexDir)).toHaveLength(1);
    const indices = await tbl.listIndices();
    expect(indices.length).toBe(1);
    expect(indices[0]).toEqual({
      indexType: "IvfPq",
      columns: ["vec"],
    });

    // Search without specifying the column
    let rst = await tbl
      .query()
      .limit(2)
      .nearestTo(queryVec)
      .distanceType("DoT")
      .toArrow();
    expect(rst.numRows).toBe(2);

    // Search using `vectorSearch`
    rst = await tbl.vectorSearch(queryVec).limit(2).toArrow();
    expect(rst.numRows).toBe(2);

    // Search with specifying the column
    const rst2 = await tbl
      .query()
      .limit(2)
      .nearestTo(queryVec)
      .column("vec")
      .toArrow();
    expect(rst2.numRows).toBe(2);
    expect(rst.toString()).toEqual(rst2.toString());
  });

  it("should allow parameters to be specified", async () => {
    await tbl.createIndex("vec", {
      config: Index.ivfPq({
        numPartitions: 10,
      }),
    });

    // TODO: Verify parameters when we can load index config as part of list indices
  });

  it("should allow me to replace (or not) an existing index", async () => {
    await tbl.createIndex("id");
    // Default is replace=true
    await tbl.createIndex("id");
    await expect(tbl.createIndex("id", { replace: false })).rejects.toThrow(
      "already exists",
    );
    await tbl.createIndex("id", { replace: true });
  });

  test("should create a scalar index on scalar columns", async () => {
    await tbl.createIndex("id");
    const indexDir = path.join(tmpDir.name, "test.lance", "_indices");
    expect(fs.readdirSync(indexDir)).toHaveLength(1);

    for await (const r of tbl.query().where("id > 1").select(["id"])) {
      expect(r.numRows).toBe(298);
    }
  });

  // TODO: Move this test to the query API test (making sure we can reject queries
  // when the dimension is incorrect)
  test("two columns with different dimensions", async () => {
    const db = await connect(tmpDir.name);
    const schema = new Schema([
      new Field("id", new Int32(), true),
      new Field("vec", new FixedSizeList(32, new Field("item", new Float32()))),
      new Field(
        "vec2",
        new FixedSizeList(64, new Field("item", new Float32())),
      ),
    ]);
    const tbl = await db.createTable(
      "two_vectors",
      makeArrowTable(
        Array(300)
          .fill(1)
          .map((_, i) => ({
            id: i,
            vec: Array(32)
              .fill(1)
              .map(() => Math.random()),
            vec2: Array(64) // different dimension
              .fill(1)
              .map(() => Math.random()),
          })),
        { schema },
      ),
    );

    // Only build index over v1
    await tbl.createIndex("vec", {
      config: Index.ivfPq({ numPartitions: 2, numSubVectors: 2 }),
    });

    const rst = await tbl
      .query()
      .limit(2)
      .nearestTo(
        Array(32)
          .fill(1)
          .map(() => Math.random()),
      )
      .toArrow();
    expect(rst.numRows).toBe(2);

    // Search with specifying the column
    await expect(
      tbl
        .query()
        .limit(2)
        .nearestTo(
          Array(64)
            .fill(1)
            .map(() => Math.random()),
        )
        .column("vec")
        .toArrow(),
    ).rejects.toThrow(/.* query dim=64, expected vector dim=32.*/);

    const query64 = Array(64)
      .fill(1)
      .map(() => Math.random());
    const rst64Query = await tbl.query().limit(2).nearestTo(query64).toArrow();
    const rst64Search = await tbl
      .query()
      .limit(2)
      .nearestTo(query64)
      .column("vec2")
      .toArrow();
    expect(rst64Query.toString()).toEqual(rst64Search.toString());
    expect(rst64Query.numRows).toBe(2);
  });
});

describe("Read consistency interval", () => {
  let tmpDir: tmp.DirResult;
  beforeEach(() => {
    tmpDir = tmp.dirSync({ unsafeCleanup: true });
  });
  afterEach(() => tmpDir.removeCallback());

  // const intervals = [undefined, 0, 0.1];
  const intervals = [0];
  test.each(intervals)("read consistency interval %p", async (interval) => {
    const db = await connect(tmpDir.name);
    const table = await db.createTable("my_table", [{ id: 1 }]);

    const db2 = await connect(tmpDir.name, {
      readConsistencyInterval: interval,
    });
    const table2 = await db2.openTable("my_table");
    expect(await table2.countRows()).toEqual(await table.countRows());

    await table.add([{ id: 2 }]);

    if (interval === undefined) {
      expect(await table2.countRows()).toEqual(1);
      // TODO: once we implement time travel we can uncomment this part of the test.
      // await table2.checkout_latest();
      // expect(await table2.countRows()).toEqual(2);
    } else if (interval === 0) {
      expect(await table2.countRows()).toEqual(2);
    } else {
      // interval == 0.1
      expect(await table2.countRows()).toEqual(1);
      await new Promise((r) => setTimeout(r, 100));
      expect(await table2.countRows()).toEqual(2);
    }
  });
});

describe("schema evolution", function () {
  let tmpDir: tmp.DirResult;
  beforeEach(() => {
    tmpDir = tmp.dirSync({ unsafeCleanup: true });
  });
  afterEach(() => {
    tmpDir.removeCallback();
  });

  // Create a new sample table
  it("can add a new column to the schema", async function () {
    const con = await connect(tmpDir.name);
    const table = await con.createTable("vectors", [
      { id: 1n, vector: [0.1, 0.2] },
    ]);

    await table.addColumns([
      { name: "price", valueSql: "cast(10.0 as float)" },
    ]);

    const expectedSchema = new Schema([
      new Field("id", new Int64(), true),
      new Field(
        "vector",
        new FixedSizeList(2, new Field("item", new Float32(), true)),
        true,
      ),
      new Field("price", new Float32(), false),
    ]);
    expect(await table.schema()).toEqual(expectedSchema);
  });

  it("can alter the columns in the schema", async function () {
    const con = await connect(tmpDir.name);
    const schema = new Schema([
      new Field("id", new Int64(), true),
      new Field(
        "vector",
        new FixedSizeList(2, new Field("item", new Float32(), true)),
        true,
      ),
      new Field("price", new Float64(), false),
    ]);
    const table = await con.createTable("vectors", [
      { id: 1n, vector: [0.1, 0.2] },
    ]);
    // Can create a non-nullable column only through addColumns at the moment.
    await table.addColumns([
      { name: "price", valueSql: "cast(10.0 as double)" },
    ]);
    expect(await table.schema()).toEqual(schema);

    await table.alterColumns([
      { path: "id", rename: "new_id" },
      { path: "price", nullable: true },
    ]);

    const expectedSchema = new Schema([
      new Field("new_id", new Int64(), true),
      new Field(
        "vector",
        new FixedSizeList(2, new Field("item", new Float32(), true)),
        true,
      ),
      new Field("price", new Float64(), true),
    ]);
    expect(await table.schema()).toEqual(expectedSchema);
  });

  it("can drop a column from the schema", async function () {
    const con = await connect(tmpDir.name);
    const table = await con.createTable("vectors", [
      { id: 1n, vector: [0.1, 0.2] },
    ]);
    await table.dropColumns(["vector"]);

    const expectedSchema = new Schema([new Field("id", new Int64(), true)]);
    expect(await table.schema()).toEqual(expectedSchema);
  });
});

describe("when dealing with versioning", () => {
  let tmpDir: tmp.DirResult;
  beforeEach(() => {
    tmpDir = tmp.dirSync({ unsafeCleanup: true });
  });
  afterEach(() => {
    tmpDir.removeCallback();
  });

  it("can travel in time", async () => {
    // Setup
    const con = await connect(tmpDir.name);
    const table = await con.createTable("vectors", [
      { id: 1n, vector: [0.1, 0.2] },
    ]);
    const version = await table.version();
    await table.add([{ id: 2n, vector: [0.1, 0.2] }]);
    expect(await table.countRows()).toBe(2);
    // Make sure we can rewind
    await table.checkout(version);
    expect(await table.countRows()).toBe(1);
    // Can't add data in time travel mode
    await expect(table.add([{ id: 3n, vector: [0.1, 0.2] }])).rejects.toThrow(
      "table cannot be modified when a specific version is checked out",
    );
    // Can go back to normal mode
    await table.checkoutLatest();
    expect(await table.countRows()).toBe(2);
    // Should be able to add data again
    await table.add([{ id: 2n, vector: [0.1, 0.2] }]);
    expect(await table.countRows()).toBe(3);
    // Now checkout and restore
    await table.checkout(version);
    await table.restore();
    expect(await table.countRows()).toBe(1);
    // Should be able to add data
    await table.add([{ id: 2n, vector: [0.1, 0.2] }]);
    expect(await table.countRows()).toBe(2);
    // Can't use restore if not checked out
    await expect(table.restore()).rejects.toThrow(
      "checkout before running restore",
    );
  });

  
});<|MERGE_RESOLUTION|>--- conflicted
+++ resolved
@@ -23,12 +23,9 @@
   Float64,
   Int32,
   Int64,
-<<<<<<< HEAD
   Float64,
   Table as ArrowTable
-=======
   Schema,
->>>>>>> 5e018104
 } from "apache-arrow";
 import { Table, connect } from "../lancedb";
 import { makeArrowTable } from "../lancedb/arrow";
