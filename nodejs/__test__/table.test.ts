--- conflicted
+++ resolved
@@ -345,24 +345,16 @@
       { a: 3, b: "y" },
       { a: 4, b: "z" },
     ];
-<<<<<<< HEAD
     const mergeInsertRes = await table
-=======
-    const stats = await table
->>>>>>> f315f966
       .mergeInsert("a")
       .whenMatchedUpdateAll()
       .whenNotMatchedInsertAll()
       .execute(newData);
-<<<<<<< HEAD
     expect(mergeInsertRes).toHaveProperty("version");
     expect(mergeInsertRes.version).toBe(2);
-=======
-
-    expect(stats.numInsertedRows).toBe(1n);
-    expect(stats.numUpdatedRows).toBe(2n);
-    expect(stats.numDeletedRows).toBe(0n);
->>>>>>> f315f966
+    expect(mergeInsertRes.numInsertedRows).toBe(1);
+    expect(mergeInsertRes.numUpdatedRows).toBe(2);
+    expect(mergeInsertRes.numDeletedRows).toBe(0);
 
     const expected = [
       { a: 1, b: "a" },
