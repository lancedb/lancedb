// SPDX-License-Identifier: Apache-2.0
// SPDX-FileCopyrightText: Copyright The LanceDB Authors

import * as fs from "fs";
import * as path from "path";
import * as tmp from "tmp";

import * as arrow15 from "apache-arrow-15";
import * as arrow16 from "apache-arrow-16";
import * as arrow17 from "apache-arrow-17";
import * as arrow18 from "apache-arrow-18";

import { MatchQuery, PhraseQuery, Table, connect } from "../lancedb";
import {
  Table as ArrowTable,
  Field,
  FixedSizeList,
  Float32,
  Float64,
  Int32,
  Int64,
  List,
  Schema,
  Uint8,
  Utf8,
  makeArrowTable,
} from "../lancedb/arrow";
import * as arrow from "../lancedb/arrow";
import {
  EmbeddingFunction,
  LanceSchema,
  getRegistry,
  register,
} from "../lancedb/embedding";
import { Index } from "../lancedb/indices";
import {
  BooleanQuery,
  Occur,
  Operator,
  instanceOfFullTextQuery,
} from "../lancedb/query";

describe.each([arrow15, arrow16, arrow17, arrow18])(
  "Given a table",
  // biome-ignore lint/suspicious/noExplicitAny: <explanation>
  (arrow: any) => {
    let tmpDir: tmp.DirResult;
    let table: Table;

    const schema:
      | import("apache-arrow-15").Schema
      | import("apache-arrow-16").Schema
      | import("apache-arrow-17").Schema
      | import("apache-arrow-18").Schema = new arrow.Schema([
      new arrow.Field("id", new arrow.Float64(), true),
    ]);

    beforeEach(async () => {
      tmpDir = tmp.dirSync({ unsafeCleanup: true });
      const conn = await connect(tmpDir.name);
      table = await conn.createEmptyTable("some_table", schema);
    });
    afterEach(() => tmpDir.removeCallback());

    it("be displayable", async () => {
      expect(table.display()).toMatch(
        /NativeTable\(some_table, uri=.*, read_consistency_interval=None\)/,
      );
      table.close();
      expect(table.display()).toBe("ClosedTable(some_table)");
    });

    it("should let me add data", async () => {
      await table.add([{ id: 1 }, { id: 2 }]);
      await table.add([{ id: 1 }]);
      await expect(table.countRows()).resolves.toBe(3);
    });

    it("should show table stats", async () => {
      await table.add([{ id: 1 }, { id: 2 }]);
      await table.add([{ id: 1 }]);
      await expect(table.stats()).resolves.toEqual({
        fragmentStats: {
          lengths: {
            max: 2,
            mean: 1,
            min: 1,
            p25: 1,
            p50: 2,
            p75: 2,
            p99: 2,
          },
          numFragments: 2,
          numSmallFragments: 2,
        },
        numIndices: 0,
        numRows: 3,
        totalBytes: 24,
      });
    });

    it("should overwrite data if asked", async () => {
      const addRes = await table.add([{ id: 1 }, { id: 2 }]);
      expect(addRes).toHaveProperty("version");
      expect(addRes.version).toBe(2);
      await table.add([{ id: 1 }], { mode: "overwrite" });
      await expect(table.countRows()).resolves.toBe(1);
    });

    it("should let me close the table", async () => {
      expect(table.isOpen()).toBe(true);
      table.close();
      expect(table.isOpen()).toBe(false);
      expect(table.countRows()).rejects.toThrow("Table some_table is closed");
    });

    it("should let me update values", async () => {
      await table.add([{ id: 1 }]);
      expect(await table.countRows("id == 1")).toBe(1);
      expect(await table.countRows("id == 7")).toBe(0);
      const updateRes = await table.update({ id: "7" });
      expect(updateRes).toHaveProperty("version");
      expect(updateRes.version).toBe(3);
      expect(updateRes).toHaveProperty("rowsUpdated");
      expect(updateRes.rowsUpdated).toBe(1);
      expect(await table.countRows("id == 1")).toBe(0);
      expect(await table.countRows("id == 7")).toBe(1);
      await table.add([{ id: 2 }]);
      // Test Map as input
      await table.update(new Map(Object.entries({ id: "10" })), {
        where: "id % 2 == 0",
      });
      expect(await table.countRows("id == 2")).toBe(0);
      expect(await table.countRows("id == 7")).toBe(1);
      expect(await table.countRows("id == 10")).toBe(1);
    });

    it("should let me update values with `values`", async () => {
      await table.add([{ id: 1 }]);
      expect(await table.countRows("id == 1")).toBe(1);
      expect(await table.countRows("id == 7")).toBe(0);
      await table.update({ values: { id: 7 } });
      expect(await table.countRows("id == 1")).toBe(0);
      expect(await table.countRows("id == 7")).toBe(1);
      await table.add([{ id: 2 }]);
      // Test Map as input
      await table.update({
        values: {
          id: "10",
        },
        where: "id % 2 == 0",
      });
      expect(await table.countRows("id == 2")).toBe(0);
      expect(await table.countRows("id == 7")).toBe(1);
      expect(await table.countRows("id == 10")).toBe(1);
    });

    it("should let me update values with `valuesSql`", async () => {
      await table.add([{ id: 1 }]);
      expect(await table.countRows("id == 1")).toBe(1);
      expect(await table.countRows("id == 7")).toBe(0);
      await table.update({
        valuesSql: {
          id: "7",
        },
      });
      expect(await table.countRows("id == 1")).toBe(0);
      expect(await table.countRows("id == 7")).toBe(1);
      await table.add([{ id: 2 }]);
      // Test Map as input
      await table.update({
        valuesSql: {
          id: "10",
        },
        where: "id % 2 == 0",
      });
      expect(await table.countRows("id == 2")).toBe(0);
      expect(await table.countRows("id == 7")).toBe(1);
      expect(await table.countRows("id == 10")).toBe(1);
    });

    // https://github.com/lancedb/lancedb/issues/1293
    test.each([new arrow.Float16(), new arrow.Float32(), new arrow.Float64()])(
      "can create empty table with non default float type: %s",
      async (floatType) => {
        const db = await connect(tmpDir.name);

        const data = [
          { text: "hello", vector: Array(512).fill(1.0) },
          { text: "hello world", vector: Array(512).fill(1.0) },
        ];
        const f64Schema = new arrow.Schema([
          new arrow.Field("text", new arrow.Utf8(), true),
          new arrow.Field(
            "vector",
            new arrow.FixedSizeList(512, new arrow.Field("item", floatType)),
            true,
          ),
        ]);

        const f64Table = await db.createEmptyTable("f64", f64Schema, {
          mode: "overwrite",
        });
        try {
          await f64Table.add(data);
          const res = await f64Table.query().toArray();
          expect(res.length).toBe(2);
        } catch (e) {
          expect(e).toBeUndefined();
        }
      },
    );

    // TODO: https://github.com/lancedb/lancedb/issues/1832
    it.skip("should be able to omit nullable fields", async () => {
      const db = await connect(tmpDir.name);
      const schema = new arrow.Schema([
        new arrow.Field(
          "vector",
          new arrow.FixedSizeList(
            2,
            new arrow.Field("item", new arrow.Float64()),
          ),
          true,
        ),
        new arrow.Field("item", new arrow.Utf8(), true),
        new arrow.Field("price", new arrow.Float64(), false),
      ]);
      const table = await db.createEmptyTable("test", schema);

      const data1 = { item: "foo", price: 10.0 };
      await table.add([data1]);
      const data2 = { vector: [3.1, 4.1], price: 2.0 };
      await table.add([data2]);
      const data3 = { vector: [5.9, 26.5], item: "bar", price: 3.0 };
      await table.add([data3]);

      let res = await table.query().limit(10).toArray();
      const resVector = res.map((r) => r.get("vector").toArray());
      expect(resVector).toEqual([null, data2.vector, data3.vector]);
      const resItem = res.map((r) => r.get("item").toArray());
      expect(resItem).toEqual(["foo", null, "bar"]);
      const resPrice = res.map((r) => r.get("price").toArray());
      expect(resPrice).toEqual([10.0, 2.0, 3.0]);

      const data4 = { item: "foo" };
      // We can't omit a column if it's not nullable
      await expect(table.add([data4])).rejects.toThrow("Invalid user input");

      // But we can alter columns to make them nullable
      await table.alterColumns([{ path: "price", nullable: true }]);
      await table.add([data4]);

      res = (await table.query().limit(10).toArray()).map((r) => r.toJSON());
      expect(res).toEqual([data1, data2, data3, data4]);
    });

    it("should be able to insert nullable data for non-nullable fields", async () => {
      const db = await connect(tmpDir.name);
      const schema = new arrow.Schema([
        new arrow.Field("x", new arrow.Float64(), false),
        new arrow.Field("id", new arrow.Utf8(), false),
      ]);
      const table = await db.createEmptyTable("test", schema);

      const data1 = { x: 4.1, id: "foo" };
      await table.add([data1]);
      const res = (await table.query().toArray())[0];
      expect(res.x).toEqual(data1.x);
      expect(res.id).toEqual(data1.id);

      const data2 = { x: null, id: "bar" };
      await expect(table.add([data2])).rejects.toThrow(
        "declared as non-nullable but contains null values",
      );

      // But we can alter columns to make them nullable
      await table.alterColumns([{ path: "x", nullable: true }]);
      await table.add([data2]);

      const res2 = await table.query().toArray();
      expect(res2.length).toBe(2);
      expect(res2[0].x).toEqual(data1.x);
      expect(res2[0].id).toEqual(data1.id);
      expect(res2[1].x).toBeNull();
      expect(res2[1].id).toEqual(data2.id);
    });

    it("should support take queries", async () => {
      await table.add([{ id: 1 }, { id: 2 }, { id: 3 }]);
      const res = await table.takeOffsets([1, 2]).toArrow();
      expect(res.getChild("id")?.toJSON()).toEqual([2, 3]);
    });

    it("should return the table as an instance of an arrow table", async () => {
      const arrowTbl = await table.toArrow();
      expect(arrowTbl).toBeInstanceOf(ArrowTable);
    });

    it("should be able to handle missing fields", async () => {
      const schema = new arrow.Schema([
        new arrow.Field("id", new arrow.Int32(), true),
        new arrow.Field("y", new arrow.Int32(), true),
        new arrow.Field("z", new arrow.Int64(), true),
      ]);
      const db = await connect(tmpDir.name);
      const table = await db.createEmptyTable("testNull", schema);
      await table.add([{ id: 1, y: 2 }]);
      await table.add([{ id: 2 }]);

      await table
        .mergeInsert("id")
        .whenNotMatchedInsertAll()
        .execute([
          { id: 3, z: 3 },
          { id: 4, z: 5 },
        ]);

      const res = await table.query().toArrow();
      expect(res.getChild("id")?.toJSON()).toEqual([1, 2, 3, 4]);
      expect(res.getChild("y")?.toJSON()).toEqual([2, null, null, null]);
      expect(res.getChild("z")?.toJSON()).toEqual([null, null, 3n, 5n]);
    });

    it("should handle null vectors at end of data", async () => {
      // https://github.com/lancedb/lancedb/issues/2240
      const data = [{ vector: [1, 2, 3] }, { vector: null }];
      const db = await connect("memory://");

      const table = await db.createTable("my_table", data);
      expect(await table.countRows()).toEqual(2);
    });
  },
);

describe("merge insert", () => {
  let tmpDir: tmp.DirResult;
  let table: Table;

  beforeEach(async () => {
    tmpDir = tmp.dirSync({ unsafeCleanup: true });
    const conn = await connect(tmpDir.name);

    table = await conn.createTable("some_table", [
      { a: 1, b: "a" },
      { a: 2, b: "b" },
      { a: 3, b: "c" },
    ]);
  });
  afterEach(() => tmpDir.removeCallback());

  test("upsert", async () => {
    const newData = [
      { a: 2, b: "x" },
      { a: 3, b: "y" },
      { a: 4, b: "z" },
    ];
    const mergeInsertRes = await table
      .mergeInsert("a")
      .whenMatchedUpdateAll()
      .whenNotMatchedInsertAll()
      .execute(newData, { timeoutMs: 10_000 });
    expect(mergeInsertRes).toHaveProperty("version");
    expect(mergeInsertRes.version).toBe(2);
    expect(mergeInsertRes.numInsertedRows).toBe(1);
    expect(mergeInsertRes.numUpdatedRows).toBe(2);
    expect(mergeInsertRes.numDeletedRows).toBe(0);

    const expected = [
      { a: 1, b: "a" },
      { a: 2, b: "x" },
      { a: 3, b: "y" },
      { a: 4, b: "z" },
    ];

    const result = (await table.toArrow()).toArray().sort((a, b) => a.a - b.a);

    expect(result.map((row) => ({ ...row }))).toEqual(expected);
  });
  test("conditional update", async () => {
    const newData = [
      { a: 2, b: "x" },
      { a: 3, b: "y" },
      { a: 4, b: "z" },
    ];
    const mergeInsertRes = await table
      .mergeInsert("a")
      .whenMatchedUpdateAll({ where: "target.b = 'b'" })
      .execute(newData);
    expect(mergeInsertRes).toHaveProperty("version");
    expect(mergeInsertRes.version).toBe(2);

    const expected = [
      { a: 1, b: "a" },
      { a: 2, b: "x" },
      { a: 3, b: "c" },
    ];
    // round trip to arrow and back to json to avoid comparing arrow objects to js object
    // biome-ignore lint/suspicious/noExplicitAny: test
    let res: any[] = JSON.parse(
      JSON.stringify((await table.toArrow()).toArray()),
    );
    res = res.sort((a, b) => a.a - b.a);

    expect(res).toEqual(expected);
  });

  test("insert if not exists", async () => {
    const newData = [
      { a: 2, b: "x" },
      { a: 3, b: "y" },
      { a: 4, b: "z" },
    ];
    await table.mergeInsert("a").whenNotMatchedInsertAll().execute(newData);
    const expected = [
      { a: 1, b: "a" },
      { a: 2, b: "b" },
      { a: 3, b: "c" },
      { a: 4, b: "z" },
    ];
    // biome-ignore lint/suspicious/noExplicitAny: <explanation>
    let res: any[] = JSON.parse(
      JSON.stringify((await table.toArrow()).toArray()),
    );
    res = res.sort((a, b) => a.a - b.a);
    expect(res).toEqual(expected);
  });
  test("replace range", async () => {
    const newData = [
      { a: 2, b: "x" },
      { a: 4, b: "z" },
    ];
    await table
      .mergeInsert("a")
      .whenMatchedUpdateAll()
      .whenNotMatchedInsertAll()
      .whenNotMatchedBySourceDelete({ where: "a > 2" })
      .execute(newData);

    const expected = [
      { a: 1, b: "a" },
      { a: 2, b: "x" },
      { a: 4, b: "z" },
    ];
    // biome-ignore lint/suspicious/noExplicitAny: <explanation>
    let res: any[] = JSON.parse(
      JSON.stringify((await table.toArrow()).toArray()),
    );
    res = res.sort((a, b) => a.a - b.a);
    expect(res).toEqual(expected);
  });
  test("replace range no condition", async () => {
    const newData = [
      { a: 2, b: "x" },
      { a: 4, b: "z" },
    ];
    await table
      .mergeInsert("a")
      .whenMatchedUpdateAll()
      .whenNotMatchedInsertAll()
      .whenNotMatchedBySourceDelete()
      .execute(newData);

    const expected = [
      { a: 2, b: "x" },
      { a: 4, b: "z" },
    ];

    // biome-ignore lint/suspicious/noExplicitAny: test
    let res: any[] = JSON.parse(
      JSON.stringify((await table.toArrow()).toArray()),
    );
    res = res.sort((a, b) => a.a - b.a);
    expect(res).toEqual(expected);
  });

  test("timeout", async () => {
    const newData = [
      { a: 2, b: "x" },
      { a: 4, b: "z" },
    ];
    await expect(
      table
        .mergeInsert("a")
        .whenMatchedUpdateAll()
        .whenNotMatchedInsertAll()
        .execute(newData, { timeoutMs: 0 }),
    ).rejects.toThrow("merge insert timed out");
  });

<<<<<<< HEAD
  test("explain plan and analyze plan", async () => {
    const newData = [
      { a: 2, b: "x" },
      { a: 3, b: "y" },
      { a: 4, b: "z" },
    ];

    const mergeBuilder = table
      .mergeInsert("a")
      .whenMatchedUpdateAll()
      .whenNotMatchedInsertAll();

    // Test explain_plan
    const explainResult = await mergeBuilder.explainPlan(false);
    expect(explainResult).toContain("MergeInsert");

    // Test analyze_plan
    const analyzeResult = await mergeBuilder.analyzePlan(newData);
    expect(analyzeResult).toContain("MergeInsert");
=======
  test("useIndex", async () => {
    const newData = [
      { a: 2, b: "x" },
      { a: 4, b: "z" },
    ];

    // Test with useIndex(true) - should work fine
    const result1 = await table
      .mergeInsert("a")
      .whenNotMatchedInsertAll()
      .useIndex(true)
      .execute(newData);

    expect(result1.numInsertedRows).toBe(1); // Only a=4 should be inserted

    // Test with useIndex(false) - should also work fine
    const newData2 = [{ a: 5, b: "w" }];
    const result2 = await table
      .mergeInsert("a")
      .whenNotMatchedInsertAll()
      .useIndex(false)
      .execute(newData2);

    expect(result2.numInsertedRows).toBe(1); // a=5 should be inserted
>>>>>>> d617cdef
  });
});

describe("When creating an index", () => {
  let tmpDir: tmp.DirResult;
  const schema = new Schema([
    new Field("id", new Int32(), true),
    new Field("vec", new FixedSizeList(32, new Field("item", new Float32()))),
    new Field("tags", new List(new Field("item", new Utf8(), true))),
  ]);
  let tbl: Table;
  let queryVec: number[];

  beforeEach(async () => {
    tmpDir = tmp.dirSync({ unsafeCleanup: true });
    const db = await connect(tmpDir.name);
    const data = makeArrowTable(
      Array(300)
        .fill(1)
        .map((_, i) => ({
          id: i,
          vec: Array(32)
            .fill(1)
            .map(() => Math.random()),
          tags: ["tag1", "tag2", "tag3"],
        })),
      {
        schema,
      },
    );
    queryVec = data.toArray()[5].vec.toJSON();
    tbl = await db.createTable("test", data);
  });
  afterEach(() => tmpDir.removeCallback());

  it("should create a vector index on vector columns", async () => {
    await tbl.createIndex("vec");

    // check index directory
    const indexDir = path.join(tmpDir.name, "test.lance", "_indices");
    expect(fs.readdirSync(indexDir)).toHaveLength(1);
    const indices = await tbl.listIndices();
    expect(indices.length).toBe(1);
    expect(indices[0]).toEqual({
      name: "vec_idx",
      indexType: "IvfPq",
      columns: ["vec"],
    });
    const stats = await tbl.indexStats("vec_idx");
    expect(stats?.loss).toBeDefined();

    // Search without specifying the column
    let rst = await tbl
      .query()
      .limit(2)
      .nearestTo(queryVec)
      .distanceType("dot")
      .toArrow();
    expect(rst.numRows).toBe(2);

    // Search using `vectorSearch`
    rst = await tbl.vectorSearch(queryVec).limit(2).toArrow();
    expect(rst.numRows).toBe(2);

    // Search with specifying the column
    const rst2 = await tbl
      .query()
      .limit(2)
      .nearestTo(queryVec)
      .column("vec")
      .toArrow();
    expect(rst2.numRows).toBe(2);
    expect(rst.toString()).toEqual(rst2.toString());

    // test offset
    rst = await tbl.query().limit(2).offset(1).nearestTo(queryVec).toArrow();
    expect(rst.numRows).toBe(2);

    // test nprobes
    rst = await tbl.query().nearestTo(queryVec).limit(2).nprobes(50).toArrow();
    expect(rst.numRows).toBe(2);
    rst = await tbl
      .query()
      .nearestTo(queryVec)
      .limit(2)
      .minimumNprobes(15)
      .toArrow();
    expect(rst.numRows).toBe(2);
    rst = await tbl
      .query()
      .nearestTo(queryVec)
      .limit(2)
      .minimumNprobes(10)
      .maximumNprobes(20)
      .toArrow();
    expect(rst.numRows).toBe(2);

    expect(() => tbl.query().nearestTo(queryVec).minimumNprobes(0)).toThrow(
      "Invalid input, minimum_nprobes must be greater than 0",
    );
    expect(() => tbl.query().nearestTo(queryVec).maximumNprobes(5)).toThrow(
      "Invalid input, maximum_nprobes must be greater than or equal to minimum_nprobes",
    );

    await tbl.dropIndex("vec_idx");
    const indices2 = await tbl.listIndices();
    expect(indices2.length).toBe(0);
  });

  it("should wait for index readiness", async () => {
    // Create an index and then wait for it to be ready
    await tbl.createIndex("vec");
    const indices = await tbl.listIndices();
    expect(indices.length).toBeGreaterThan(0);
    const idxName = indices[0].name;
    await expect(tbl.waitForIndex([idxName], 5)).resolves.toBeUndefined();
  });

  it("should search with distance range", async () => {
    await tbl.createIndex("vec");

    const rst = await tbl.query().limit(10).nearestTo(queryVec).toArrow();
    const distanceColumn = rst.getChild("_distance");
    let minDist = undefined;
    let maxDist = undefined;
    if (distanceColumn) {
      minDist = distanceColumn.get(0);
      maxDist = distanceColumn.get(9);
    }

    const rst2 = await tbl
      .query()
      .limit(10)
      .nearestTo(queryVec)
      .distanceRange(minDist, maxDist)
      .toArrow();
    const distanceColumn2 = rst2.getChild("_distance");
    expect(distanceColumn2).toBeDefined();
    if (distanceColumn2) {
      for await (const d of distanceColumn2) {
        expect(d).toBeGreaterThanOrEqual(minDist);
        expect(d).toBeLessThan(maxDist);
      }
    }

    const rst3 = await tbl
      .query()
      .limit(10)
      .nearestTo(queryVec)
      .distanceRange(maxDist, undefined)
      .toArrow();
    const distanceColumn3 = rst3.getChild("_distance");
    expect(distanceColumn3).toBeDefined();
    if (distanceColumn3) {
      for await (const d of distanceColumn3) {
        expect(d).toBeGreaterThanOrEqual(maxDist);
      }
    }

    const rst4 = await tbl
      .query()
      .limit(10)
      .nearestTo(queryVec)
      .distanceRange(undefined, minDist)
      .toArrow();
    const distanceColumn4 = rst4.getChild("_distance");
    expect(distanceColumn4).toBeDefined();
    if (distanceColumn4) {
      for await (const d of distanceColumn4) {
        expect(d).toBeLessThan(minDist);
      }
    }
  });

  it("should create and search IVF_HNSW indices", async () => {
    await tbl.createIndex("vec", {
      config: Index.hnswSq(),
    });

    // check index directory
    const indexDir = path.join(tmpDir.name, "test.lance", "_indices");
    expect(fs.readdirSync(indexDir)).toHaveLength(1);
    const indices = await tbl.listIndices();
    expect(indices.length).toBe(1);
    expect(indices[0]).toEqual({
      name: "vec_idx",
      indexType: "IvfHnswSq",
      columns: ["vec"],
    });

    // Search without specifying the column
    let rst = await tbl
      .query()
      .limit(2)
      .nearestTo(queryVec)
      .distanceType("dot")
      .toArrow();
    expect(rst.numRows).toBe(2);

    // Search using `vectorSearch`
    rst = await tbl.vectorSearch(queryVec).limit(2).toArrow();
    expect(rst.numRows).toBe(2);

    // Search with specifying the column
    const rst2 = await tbl
      .query()
      .limit(2)
      .nearestTo(queryVec)
      .column("vec")
      .toArrow();
    expect(rst2.numRows).toBe(2);
    expect(rst.toString()).toEqual(rst2.toString());

    // test offset
    rst = await tbl.query().limit(2).offset(1).nearestTo(queryVec).toArrow();
    expect(rst.numRows).toBe(2);

    // test ef
    rst = await tbl.query().limit(2).nearestTo(queryVec).ef(100).toArrow();
    expect(rst.numRows).toBe(2);
  });

  it("should be able to query unindexed data", async () => {
    await tbl.createIndex("vec");
    await tbl.add([
      {
        id: 300,
        vec: Array(32)
          .fill(1)
          .map(() => Math.random()),
        tags: [],
      },
    ]);

    const plan1 = await tbl.query().nearestTo(queryVec).explainPlan(true);
    expect(plan1).toMatch("LanceScan");

    const plan2 = await tbl
      .query()
      .nearestTo(queryVec)
      .fastSearch()
      .explainPlan(true);
    expect(plan2).not.toMatch("LanceScan");
  });

  it("should be able to run analyze plan", async () => {
    await tbl.createIndex("vec");
    await tbl.add([
      {
        id: 300,
        vec: Array(32)
          .fill(1)
          .map(() => Math.random()),
        tags: [],
      },
    ]);

    const plan = await tbl.query().nearestTo(queryVec).analyzePlan();
    expect(plan).toMatch("AnalyzeExec");
    expect(plan).toMatch("metrics=");
  });

  it("should be able to query with row id", async () => {
    const results = await tbl
      .query()
      .nearestTo(queryVec)
      .withRowId()
      .limit(1)
      .toArray();
    expect(results.length).toBe(1);
    expect(results[0]).toHaveProperty("_rowid");
  });

  it("should allow parameters to be specified", async () => {
    await tbl.createIndex("vec", {
      config: Index.ivfPq({
        numPartitions: 10,
      }),
    });

    // TODO: Verify parameters when we can load index config as part of list indices
  });

  it("should be able to create 4bit IVF_PQ", async () => {
    await tbl.createIndex("vec", {
      config: Index.ivfPq({
        numPartitions: 10,
        numBits: 4,
      }),
    });
  });

  it("should allow me to replace (or not) an existing index", async () => {
    await tbl.createIndex("id");
    // Default is replace=true
    await tbl.createIndex("id");
    await expect(tbl.createIndex("id", { replace: false })).rejects.toThrow(
      "already exists",
    );
    await tbl.createIndex("id", { replace: true });
  });

  test("should create a scalar index on scalar columns", async () => {
    await tbl.createIndex("id");
    const indexDir = path.join(tmpDir.name, "test.lance", "_indices");
    expect(fs.readdirSync(indexDir)).toHaveLength(1);

    for await (const r of tbl.query().where("id > 1").select(["id"])) {
      expect(r.numRows).toBe(298);
    }
    // should also work with 'filter' alias
    for await (const r of tbl.query().filter("id > 1").select(["id"])) {
      expect(r.numRows).toBe(298);
    }
  });

  test("create a bitmap index", async () => {
    await tbl.createIndex("id", {
      config: Index.bitmap(),
    });
    const indexDir = path.join(tmpDir.name, "test.lance", "_indices");
    expect(fs.readdirSync(indexDir)).toHaveLength(1);
  });

  test("create a hnswPq index", async () => {
    await tbl.createIndex("vec", {
      config: Index.hnswPq({
        numPartitions: 10,
      }),
    });
    const indexDir = path.join(tmpDir.name, "test.lance", "_indices");
    expect(fs.readdirSync(indexDir)).toHaveLength(1);
  });

  test("create a HnswSq index", async () => {
    await tbl.createIndex("vec", {
      config: Index.hnswSq({
        numPartitions: 10,
      }),
    });
    const indexDir = path.join(tmpDir.name, "test.lance", "_indices");
    expect(fs.readdirSync(indexDir)).toHaveLength(1);
  });

  test("create a label list index", async () => {
    await tbl.createIndex("tags", {
      config: Index.labelList(),
    });
    const indexDir = path.join(tmpDir.name, "test.lance", "_indices");
    expect(fs.readdirSync(indexDir)).toHaveLength(1);
  });

  test("should be able to get index stats", async () => {
    await tbl.createIndex("id");

    const stats = await tbl.indexStats("id_idx");
    expect(stats).toBeDefined();
    expect(stats?.numIndexedRows).toEqual(300);
    expect(stats?.numUnindexedRows).toEqual(0);
    expect(stats?.distanceType).toBeUndefined();
    expect(stats?.indexType).toEqual("BTREE");
    expect(stats?.numIndices).toEqual(1);
    expect(stats?.loss).toBeUndefined();
  });

  test("when getting stats on non-existent index", async () => {
    const stats = await tbl.indexStats("some non-existent index");
    expect(stats).toBeUndefined();
  });

  test("should support name and train parameters", async () => {
    // Test with custom name
    await tbl.createIndex("vec", {
      config: Index.ivfPq({ numPartitions: 4 }),
      name: "my_custom_vector_index",
    });

    const indices = await tbl.listIndices();
    expect(indices).toHaveLength(1);
    expect(indices[0].name).toBe("my_custom_vector_index");

    // Test scalar index with train=false
    await tbl.createIndex("id", {
      config: Index.btree(),
      name: "btree_empty",
      train: false,
    });

    const allIndices = await tbl.listIndices();
    expect(allIndices).toHaveLength(2);
    expect(allIndices.some((idx) => idx.name === "btree_empty")).toBe(true);

    // Test with both name and train=true (use tags column)
    await tbl.createIndex("tags", {
      config: Index.labelList(),
      name: "tags_trained",
      train: true,
    });

    const finalIndices = await tbl.listIndices();
    expect(finalIndices).toHaveLength(3);
    expect(finalIndices.some((idx) => idx.name === "tags_trained")).toBe(true);
  });

  test("create ivf_flat with binary vectors", async () => {
    const db = await connect(tmpDir.name);
    const binarySchema = new Schema([
      new Field("id", new Int32(), true),
      new Field("vec", new FixedSizeList(32, new Field("item", new Uint8()))),
    ]);
    const tbl = await db.createTable(
      "binary",
      makeArrowTable(
        Array(300)
          .fill(1)
          .map((_, i) => ({
            id: i,
            vec: Array(32)
              .fill(1)
              .map(() => Math.floor(Math.random() * 255)),
          })),
        { schema: binarySchema },
      ),
    );
    await tbl.createIndex("vec", {
      config: Index.ivfFlat({ numPartitions: 10, distanceType: "hamming" }),
    });

    // query with binary vectors
    const queryVec = Array(32)
      .fill(1)
      .map(() => Math.floor(Math.random() * 255));
    const rst = await tbl.query().limit(5).nearestTo(queryVec).toArrow();
    expect(rst.numRows).toBe(5);
  });

  // TODO: Move this test to the query API test (making sure we can reject queries
  // when the dimension is incorrect)
  test("two columns with different dimensions", async () => {
    const db = await connect(tmpDir.name);
    const schema = new Schema([
      new Field("id", new Int32(), true),
      new Field("vec", new FixedSizeList(32, new Field("item", new Float32()))),
      new Field(
        "vec2",
        new FixedSizeList(64, new Field("item", new Float32())),
      ),
    ]);
    const tbl = await db.createTable(
      "two_vectors",
      makeArrowTable(
        Array(300)
          .fill(1)
          .map((_, i) => ({
            id: i,
            vec: Array(32)
              .fill(1)
              .map(() => Math.random()),
            vec2: Array(64) // different dimension
              .fill(1)
              .map(() => Math.random()),
          })),
        { schema },
      ),
    );

    // Only build index over v1
    await tbl.createIndex("vec", {
      config: Index.ivfPq({ numPartitions: 2, numSubVectors: 2 }),
      waitTimeoutSeconds: 30,
    });

    const rst = await tbl
      .query()
      .limit(2)
      .nearestTo(
        Array(32)
          .fill(1)
          .map(() => Math.random()),
      )
      .toArrow();
    expect(rst.numRows).toBe(2);

    // Search with specifying the column
    await expect(
      tbl
        .query()
        .limit(2)
        .nearestTo(
          Array(64)
            .fill(1)
            .map(() => Math.random()),
        )
        .column("vec")
        .toArrow(),
    ).rejects.toThrow(
      /.* query dim\(64\) doesn't match the column vec vector dim\(32\).*/,
    );

    const query64 = Array(64)
      .fill(1)
      .map(() => Math.random());
    const rst64Query = await tbl.query().limit(2).nearestTo(query64).toArrow();
    const rst64Search = await tbl
      .query()
      .limit(2)
      .nearestTo(query64)
      .column("vec2")
      .toArrow();
    expect(rst64Query.toString()).toEqual(rst64Search.toString());
    expect(rst64Query.numRows).toBe(2);
  });
});

describe("When querying a table", () => {
  let tmpDir: tmp.DirResult;
  beforeEach(() => {
    tmpDir = tmp.dirSync({ unsafeCleanup: true });
  });
  afterEach(() => tmpDir.removeCallback());

  it("should throw an error when timeout is reached", async () => {
    const db = await connect(tmpDir.name);
    const data = makeArrowTable([
      { text: "a", vector: [0.1, 0.2] },
      { text: "b", vector: [0.3, 0.4] },
    ]);
    const table = await db.createTable("test", data);
    await table.createIndex("text", { config: Index.fts() });

    await expect(
      table.query().where("text != 'a'").toArray({ timeoutMs: 0 }),
    ).rejects.toThrow("Query timeout");

    await expect(
      table.query().nearestTo([0.0, 0.0]).toArrow({ timeoutMs: 0 }),
    ).rejects.toThrow("Query timeout");

    await expect(
      table.search("a", "fts").toArray({ timeoutMs: 0 }),
    ).rejects.toThrow("Query timeout");

    await expect(
      table
        .query()
        .nearestToText("a")
        .nearestTo([0.0, 0.0])
        .toArrow({ timeoutMs: 0 }),
    ).rejects.toThrow("Query timeout");
  });
});

describe("Read consistency interval", () => {
  let tmpDir: tmp.DirResult;
  beforeEach(() => {
    tmpDir = tmp.dirSync({ unsafeCleanup: true });
  });
  afterEach(() => tmpDir.removeCallback());

  // const intervals = [undefined, 0, 0.1];
  const intervals = [0];
  test.each(intervals)("read consistency interval %p", async (interval) => {
    const db = await connect(tmpDir.name);
    const table = await db.createTable("my_table", [{ id: 1 }]);

    const db2 = await connect(tmpDir.name, {
      readConsistencyInterval: interval,
    });
    const table2 = await db2.openTable("my_table");
    expect(await table2.countRows()).toEqual(await table.countRows());

    await table.add([{ id: 2 }]);

    if (interval === undefined) {
      expect(await table2.countRows()).toEqual(1);
      // TODO: once we implement time travel we can uncomment this part of the test.
      // await table2.checkout_latest();
      // expect(await table2.countRows()).toEqual(2);
    } else if (interval === 0) {
      expect(await table2.countRows()).toEqual(2);
    } else {
      // interval == 0.1
      expect(await table2.countRows()).toEqual(1);
      await new Promise((r) => setTimeout(r, 100));
      expect(await table2.countRows()).toEqual(2);
    }
  });
});

describe("schema evolution", function () {
  let tmpDir: tmp.DirResult;
  beforeEach(() => {
    tmpDir = tmp.dirSync({ unsafeCleanup: true });
  });
  afterEach(() => {
    tmpDir.removeCallback();
  });

  // Create a new sample table
  it("can add a new column to the schema", async function () {
    const con = await connect(tmpDir.name);
    const table = await con.createTable("vectors", [
      { id: 1n, vector: [0.1, 0.2] },
    ]);

    await table.addColumns([
      { name: "price", valueSql: "cast(10.0 as float)" },
    ]);

    const expectedSchema = new Schema([
      new Field("id", new Int64(), true),
      new Field(
        "vector",
        new FixedSizeList(2, new Field("item", new Float32(), true)),
        true,
      ),
      new Field("price", new Float32(), false),
    ]);
    expect(await table.schema()).toEqual(expectedSchema);
  });

  it("can alter the columns in the schema", async function () {
    const con = await connect(tmpDir.name);
    const schema = new Schema([
      new Field("id", new Int64(), true),
      new Field(
        "vector",
        new FixedSizeList(2, new Field("item", new Float32(), true)),
        true,
      ),
      new Field("price", new Float64(), false),
    ]);
    const table = await con.createTable("vectors", [
      { id: 1n, vector: [0.1, 0.2] },
    ]);
    // Can create a non-nullable column only through addColumns at the moment.
    const addColumnsRes = await table.addColumns([
      { name: "price", valueSql: "cast(10.0 as double)" },
    ]);
    expect(addColumnsRes).toHaveProperty("version");
    expect(addColumnsRes.version).toBe(2);
    expect(await table.schema()).toEqual(schema);

    const alterColumnsRes = await table.alterColumns([
      { path: "id", rename: "new_id" },
      { path: "price", nullable: true },
    ]);
    expect(alterColumnsRes).toHaveProperty("version");
    expect(alterColumnsRes.version).toBe(3);

    const expectedSchema = new Schema([
      new Field("new_id", new Int64(), true),
      new Field(
        "vector",
        new FixedSizeList(2, new Field("item", new Float32(), true)),
        true,
      ),
      new Field("price", new Float64(), true),
    ]);
    expect(await table.schema()).toEqual(expectedSchema);

    await table.alterColumns([{ path: "new_id", dataType: "int32" }]);
    const expectedSchema2 = new Schema([
      new Field("new_id", new Int32(), true),
      new Field(
        "vector",
        new FixedSizeList(2, new Field("item", new Float32(), true)),
        true,
      ),
      new Field("price", new Float64(), true),
    ]);
    expect(await table.schema()).toEqual(expectedSchema2);

    await table.alterColumns([
      {
        path: "vector",
        dataType: new FixedSizeList(2, new Field("item", new Float64(), true)),
      },
    ]);
    const expectedSchema3 = new Schema([
      new Field("new_id", new Int32(), true),
      new Field(
        "vector",
        new FixedSizeList(2, new Field("item", new Float64(), true)),
        true,
      ),
      new Field("price", new Float64(), true),
    ]);
    expect(await table.schema()).toEqual(expectedSchema3);
  });

  it("can cast to various types", async function () {
    const con = await connect(tmpDir.name);

    // integers
    const intTypes = [
      new arrow.Int8(),
      new arrow.Int16(),
      new arrow.Int32(),
      new arrow.Int64(),
      new arrow.Uint8(),
      new arrow.Uint16(),
      new arrow.Uint32(),
      new arrow.Uint64(),
    ];
    const tableInts = await con.createTable("ints", [{ id: 1n }], {
      schema: new Schema([new Field("id", new Int64(), true)]),
    });
    for (const intType of intTypes) {
      await tableInts.alterColumns([{ path: "id", dataType: intType }]);
      const schema = new Schema([new Field("id", intType, true)]);
      expect(await tableInts.schema()).toEqual(schema);
    }

    // floats
    const floatTypes = [
      new arrow.Float16(),
      new arrow.Float32(),
      new arrow.Float64(),
    ];
    const tableFloats = await con.createTable("floats", [{ val: 2.1 }], {
      schema: new Schema([new Field("val", new Float32(), true)]),
    });
    for (const floatType of floatTypes) {
      await tableFloats.alterColumns([{ path: "val", dataType: floatType }]);
      const schema = new Schema([new Field("val", floatType, true)]);
      expect(await tableFloats.schema()).toEqual(schema);
    }

    // Lists of floats
    const listTypes = [
      new arrow.List(new arrow.Field("item", new arrow.Float32(), true)),
      new arrow.FixedSizeList(
        2,
        new arrow.Field("item", new arrow.Float64(), true),
      ),
      new arrow.FixedSizeList(
        2,
        new arrow.Field("item", new arrow.Float16(), true),
      ),
      new arrow.FixedSizeList(
        2,
        new arrow.Field("item", new arrow.Float32(), true),
      ),
    ];
    const tableLists = await con.createTable("lists", [{ val: [2.1, 3.2] }], {
      schema: new Schema([
        new Field(
          "val",
          new FixedSizeList(2, new arrow.Field("item", new Float32())),
          true,
        ),
      ]),
    });
    for (const listType of listTypes) {
      await tableLists.alterColumns([{ path: "val", dataType: listType }]);
      const schema = new Schema([new Field("val", listType, true)]);
      expect(await tableLists.schema()).toEqual(schema);
    }
  });

  it("can drop a column from the schema", async function () {
    const con = await connect(tmpDir.name);
    const table = await con.createTable("vectors", [
      { id: 1n, vector: [0.1, 0.2] },
    ]);
    const dropColumnsRes = await table.dropColumns(["vector"]);
    expect(dropColumnsRes).toHaveProperty("version");
    expect(dropColumnsRes.version).toBe(2);

    const expectedSchema = new Schema([new Field("id", new Int64(), true)]);
    expect(await table.schema()).toEqual(expectedSchema);
  });
});

describe("when dealing with versioning", () => {
  let tmpDir: tmp.DirResult;
  beforeEach(() => {
    tmpDir = tmp.dirSync({ unsafeCleanup: true });
  });
  afterEach(() => {
    tmpDir.removeCallback();
  });

  it("can travel in time", async () => {
    // Setup
    const con = await connect(tmpDir.name);
    const table = await con.createTable("vectors", [
      { id: 1n, vector: [0.1, 0.2] },
    ]);
    const version = await table.version();
    await table.add([{ id: 2n, vector: [0.1, 0.2] }]);
    expect(await table.countRows()).toBe(2);
    // Make sure we can rewind
    await table.checkout(version);
    expect(await table.countRows()).toBe(1);
    // Can't add data in time travel mode
    await expect(table.add([{ id: 3n, vector: [0.1, 0.2] }])).rejects.toThrow(
      "table cannot be modified when a specific version is checked out",
    );
    // Can go back to normal mode
    await table.checkoutLatest();
    expect(await table.countRows()).toBe(2);
    // Should be able to add data again
    await table.add([{ id: 2n, vector: [0.1, 0.2] }]);
    expect(await table.countRows()).toBe(3);
    // Now checkout and restore
    await table.checkout(version);
    await table.restore();
    expect(await table.countRows()).toBe(1);
    // Should be able to add data
    await table.add([{ id: 2n, vector: [0.1, 0.2] }]);
    expect(await table.countRows()).toBe(2);
    // Can't use restore if not checked out
    await expect(table.restore()).rejects.toThrow(
      "checkout before running restore",
    );
  });
});

describe("when dealing with tags", () => {
  let tmpDir: tmp.DirResult;
  beforeEach(() => {
    tmpDir = tmp.dirSync({ unsafeCleanup: true });
  });
  afterEach(() => {
    tmpDir.removeCallback();
  });

  it("can manage tags", async () => {
    const conn = await connect(tmpDir.name, {
      readConsistencyInterval: 0,
    });

    const table = await conn.createTable("my_table", [
      { id: 1n, vector: [0.1, 0.2] },
    ]);
    expect(await table.version()).toBe(1);

    await table.add([{ id: 2n, vector: [0.3, 0.4] }]);
    expect(await table.version()).toBe(2);

    const tagsManager = await table.tags();

    const initialTags = await tagsManager.list();
    expect(Object.keys(initialTags).length).toBe(0);

    const tag1 = "tag1";
    await tagsManager.create(tag1, 1);
    expect(await tagsManager.getVersion(tag1)).toBe(1);

    const tagsAfterFirst = await tagsManager.list();
    expect(Object.keys(tagsAfterFirst).length).toBe(1);
    expect(tagsAfterFirst).toHaveProperty(tag1);
    expect(tagsAfterFirst[tag1].version).toBe(1);

    await tagsManager.create("tag2", 2);
    expect(await tagsManager.getVersion("tag2")).toBe(2);

    const tagsAfterSecond = await tagsManager.list();
    expect(Object.keys(tagsAfterSecond).length).toBe(2);
    expect(tagsAfterSecond).toHaveProperty(tag1);
    expect(tagsAfterSecond[tag1].version).toBe(1);
    expect(tagsAfterSecond).toHaveProperty("tag2");
    expect(tagsAfterSecond["tag2"].version).toBe(2);

    await table.add([{ id: 3n, vector: [0.5, 0.6] }]);
    await tagsManager.update(tag1, 3);
    expect(await tagsManager.getVersion(tag1)).toBe(3);

    await tagsManager.delete("tag2");
    const tagsAfterDelete = await tagsManager.list();
    expect(Object.keys(tagsAfterDelete).length).toBe(1);
    expect(tagsAfterDelete).toHaveProperty(tag1);
    expect(tagsAfterDelete[tag1].version).toBe(3);

    await table.add([{ id: 4n, vector: [0.7, 0.8] }]);
    expect(await table.version()).toBe(4);

    await table.checkout(tag1);
    expect(await table.version()).toBe(3);

    await table.checkoutLatest();
    expect(await table.version()).toBe(4);
  });

  it("can checkout and restore tags", async () => {
    const conn = await connect(tmpDir.name, {
      readConsistencyInterval: 0,
    });

    const table = await conn.createTable("my_table", [
      { id: 1n, vector: [0.1, 0.2] },
    ]);
    expect(await table.version()).toBe(1);
    expect(await table.countRows()).toBe(1);
    const tagsManager = await table.tags();
    const tag1 = "tag1";
    await tagsManager.create(tag1, 1);
    await table.add([{ id: 2n, vector: [0.3, 0.4] }]);
    const tag2 = "tag2";
    await tagsManager.create(tag2, 2);
    expect(await table.version()).toBe(2);
    await table.checkout(tag1);
    expect(await table.version()).toBe(1);
    await table.restore();
    expect(await table.version()).toBe(3);
    expect(await table.countRows()).toBe(1);
    await table.add([{ id: 3n, vector: [0.5, 0.6] }]);
    expect(await table.countRows()).toBe(2);
  });
});

describe("when optimizing a dataset", () => {
  let tmpDir: tmp.DirResult;
  let table: Table;
  beforeEach(async () => {
    tmpDir = tmp.dirSync({ unsafeCleanup: true });
    const con = await connect(tmpDir.name);
    table = await con.createTable("vectors", [{ id: 1 }]);
    await table.add([{ id: 2 }]);
  });
  afterEach(() => {
    tmpDir.removeCallback();
  });

  it("compacts files", async () => {
    const stats = await table.optimize();
    expect(stats.compaction.filesAdded).toBe(1);
    expect(stats.compaction.filesRemoved).toBe(2);
    expect(stats.compaction.fragmentsAdded).toBe(1);
    expect(stats.compaction.fragmentsRemoved).toBe(2);
  });

  it("cleanups old versions", async () => {
    const stats = await table.optimize({ cleanupOlderThan: new Date() });
    expect(stats.prune.bytesRemoved).toBeGreaterThan(0);
    expect(stats.prune.oldVersionsRemoved).toBe(3);
  });

  it("delete unverified", async () => {
    const version = await table.version();
    const versionFile = `${tmpDir.name}/${table.name}.lance/_versions/${version - 1}.manifest`;
    fs.rmSync(versionFile);

    let stats = await table.optimize({ deleteUnverified: false });
    expect(stats.prune.oldVersionsRemoved).toBe(0);

    stats = await table.optimize({
      cleanupOlderThan: new Date(),
      deleteUnverified: true,
    });
    expect(stats.prune.oldVersionsRemoved).toBeGreaterThan(1);
  });
});

describe.each([arrow15, arrow16, arrow17, arrow18])(
  "when optimizing a dataset",
  // biome-ignore lint/suspicious/noExplicitAny: <explanation>
  (arrow: any) => {
    let tmpDir: tmp.DirResult;
    beforeEach(() => {
      getRegistry().reset();
      tmpDir = tmp.dirSync({ unsafeCleanup: true });
    });
    afterEach(() => {
      tmpDir.removeCallback();
    });

    test("can search using a string", async () => {
      @register()
      class MockEmbeddingFunction extends EmbeddingFunction<string> {
        ndims() {
          return 1;
        }
        embeddingDataType() {
          return new Float32();
        }

        // Hardcoded embeddings for the sake of testing
        async computeQueryEmbeddings(_data: string) {
          switch (_data) {
            case "greetings":
              return [0.1];
            case "farewell":
              return [0.2];
            default:
              return null as never;
          }
        }

        // Hardcoded embeddings for the sake of testing
        async computeSourceEmbeddings(data: string[]) {
          return data.map((s) => {
            switch (s) {
              case "hello world":
                return [0.1];
              case "goodbye world":
                return [0.2];
              default:
                return null as never;
            }
          });
        }
      }

      const func = new MockEmbeddingFunction();
      const schema = LanceSchema({
        text: func.sourceField(new arrow.Utf8()),
        vector: func.vectorField(),
      });
      const db = await connect(tmpDir.name);
      const data = [{ text: "hello world" }, { text: "goodbye world" }];
      const table = await db.createTable("test", data, { schema });

      const results = await table.search("greetings").toArray();
      expect(results[0].text).toBe(data[0].text);

      const results2 = await table.search("farewell").toArray();
      expect(results2[0].text).toBe(data[1].text);
    });

    test("rejects if no embedding function provided", async () => {
      const db = await connect(tmpDir.name);
      const data = [
        { text: "hello world", vector: [0.1, 0.2, 0.3] },
        { text: "goodbye world", vector: [0.4, 0.5, 0.6] },
      ];
      const table = await db.createTable("test", data);

      expect(table.search("hello", "vector").toArray()).rejects.toThrow(
        "No embedding functions are defined in the table",
      );
    });

    test("full text search if no embedding function provided", async () => {
      const db = await connect(tmpDir.name);
      const data = [
        { text: "hello world", vector: [0.1, 0.2, 0.3] },
        { text: "goodbye world", vector: [0.4, 0.5, 0.6] },
      ];
      const table = await db.createTable("test", data);
      await table.createIndex("text", {
        config: Index.fts(),
      });

      const results = await table.search("hello").toArray();
      expect(results[0].text).toBe(data[0].text);

      const query = new MatchQuery("goodbye", "text");
      expect(instanceOfFullTextQuery(query)).toBe(true);
      const results2 = await table
        .search(new MatchQuery("goodbye", "text"))
        .toArray();
      expect(results2[0].text).toBe(data[1].text);
    });

    test("prewarm full text search index", async () => {
      const db = await connect(tmpDir.name);
      const data = [
        { text: ["lance database", "the", "search"], vector: [0.1, 0.2, 0.3] },
        { text: ["lance database"], vector: [0.4, 0.5, 0.6] },
        { text: ["lance", "search"], vector: [0.7, 0.8, 0.9] },
        { text: ["database", "search"], vector: [1.0, 1.1, 1.2] },
        { text: ["unrelated", "doc"], vector: [1.3, 1.4, 1.5] },
      ];
      const table = await db.createTable("test", data);
      await table.createIndex("text", {
        config: Index.fts(),
      });

      // For the moment, we just confirm we can call prewarmIndex without error
      // and still search it afterwards
      await table.prewarmIndex("text_idx");

      const results = await table.search("lance").toArray();
      expect(results.length).toBe(3);
    });

    test("full text index on list", async () => {
      const db = await connect(tmpDir.name);
      const data = [
        { text: ["lance database", "the", "search"], vector: [0.1, 0.2, 0.3] },
        { text: ["lance database"], vector: [0.4, 0.5, 0.6] },
        { text: ["lance", "search"], vector: [0.7, 0.8, 0.9] },
        { text: ["database", "search"], vector: [1.0, 1.1, 1.2] },
        { text: ["unrelated", "doc"], vector: [1.3, 1.4, 1.5] },
      ];
      const table = await db.createTable("test", data);
      await table.createIndex("text", {
        config: Index.fts({
          withPosition: true,
        }),
      });

      const results = await table.search("lance").toArray();
      expect(results.length).toBe(3);

      const results2 = await table.search('"lance database"').toArray();
      expect(results2.length).toBe(2);
    });

    test("full text search without positions", async () => {
      const db = await connect(tmpDir.name);
      const data = [
        { text: "hello world", vector: [0.1, 0.2, 0.3] },
        { text: "goodbye world", vector: [0.4, 0.5, 0.6] },
      ];
      const table = await db.createTable("test", data);
      await table.createIndex("text", {
        config: Index.fts({ withPosition: false }),
      });

      const results = await table.search("hello").toArray();
      expect(results[0].text).toBe(data[0].text);

      const results2 = await table
        .search(new MatchQuery("hello world", "text"))
        .toArray();
      expect(results2.length).toBe(2);

      const results3 = await table
        .search(
          new MatchQuery("hello world", "text", { operator: Operator.And }),
        )
        .toArray();
      expect(results3.length).toBe(1);
    });

    test("full text search without lowercase", async () => {
      const db = await connect(tmpDir.name);
      const data = [
        { text: "hello world", vector: [0.1, 0.2, 0.3] },
        { text: "Hello World", vector: [0.4, 0.5, 0.6] },
      ];
      const table = await db.createTable("test", data);
      await table.createIndex("text", {
        config: Index.fts({ withPosition: false }),
      });
      const results = await table.search("hello").toArray();
      expect(results.length).toBe(2);

      await table.createIndex("text", {
        config: Index.fts({ withPosition: false, lowercase: false }),
      });
      const results2 = await table.search("hello").toArray();
      expect(results2.length).toBe(1);
    });

    test("full text search phrase query", async () => {
      const db = await connect(tmpDir.name);
      const data = [
        { text: "hello world", vector: [0.1, 0.2, 0.3] },
        { text: "goodbye world", vector: [0.4, 0.5, 0.6] },
      ];
      const table = await db.createTable("test", data);
      await table.createIndex("text", {
        config: Index.fts({
          withPosition: true,
        }),
      });

      const results = await table.search("world").toArray();
      expect(results.length).toBe(2);
      const phraseResults = await table.search('"hello world"').toArray();
      expect(phraseResults.length).toBe(1);
      const phraseResults2 = await table
        .search(new PhraseQuery("hello world", "text"))
        .toArray();
      expect(phraseResults2.length).toBe(1);
    });

    test("full text search fuzzy query", async () => {
      const db = await connect(tmpDir.name);
      const data = [
        { text: "fa", vector: [0.1, 0.2, 0.3] },
        { text: "fo", vector: [0.4, 0.5, 0.6] },
        { text: "fob", vector: [0.4, 0.5, 0.6] },
        { text: "focus", vector: [0.4, 0.5, 0.6] },
        { text: "foo", vector: [0.4, 0.5, 0.6] },
        { text: "food", vector: [0.4, 0.5, 0.6] },
        { text: "foul", vector: [0.4, 0.5, 0.6] },
      ];
      const table = await db.createTable("test", data);
      await table.createIndex("text", {
        config: Index.fts(),
      });

      const results = await table
        .search(new MatchQuery("foo", "text"))
        .toArray();
      expect(results.length).toBe(1);
      expect(results[0].text).toBe("foo");

      const fuzzyResults = await table
        .search(new MatchQuery("foo", "text", { fuzziness: 1 }))
        .toArray();
      expect(fuzzyResults.length).toBe(4);
      const resultSet = new Set(fuzzyResults.map((r) => r.text));
      expect(resultSet.has("foo")).toBe(true);
      expect(resultSet.has("fob")).toBe(true);
      expect(resultSet.has("fo")).toBe(true);
      expect(resultSet.has("food")).toBe(true);

      const prefixResults = await table
        .search(
          new MatchQuery("foo", "text", { fuzziness: 3, prefixLength: 3 }),
        )
        .toArray();
      expect(prefixResults.length).toBe(2);
      const resultSet2 = new Set(prefixResults.map((r) => r.text));
      expect(resultSet2.has("foo")).toBe(true);
      expect(resultSet2.has("food")).toBe(true);
    });

    test("full text search boolean query", async () => {
      const db = await connect(tmpDir.name);
      const data = [
        { text: "The cat and dog are playing" },
        { text: "The cat is sleeping" },
        { text: "The dog is barking" },
        { text: "The dog chases the cat" },
      ];
      const table = await db.createTable("test", data);
      await table.createIndex("text", {
        config: Index.fts({ withPosition: false }),
      });

      const shouldResults = await table
        .search(
          new BooleanQuery([
            [Occur.Should, new MatchQuery("cat", "text")],
            [Occur.Should, new MatchQuery("dog", "text")],
          ]),
        )
        .toArray();
      expect(shouldResults.length).toBe(4);

      const mustResults = await table
        .search(
          new BooleanQuery([
            [Occur.Must, new MatchQuery("cat", "text")],
            [Occur.Must, new MatchQuery("dog", "text")],
          ]),
        )
        .toArray();
      expect(mustResults.length).toBe(2);

      const mustNotResults = await table
        .search(
          new BooleanQuery([
            [Occur.Must, new MatchQuery("cat", "text")],
            [Occur.MustNot, new MatchQuery("dog", "text")],
          ]),
        )
        .toArray();
      expect(mustNotResults.length).toBe(1);
    });

    test("full text search ngram", async () => {
      const db = await connect(tmpDir.name);
      const data = [
        { text: "hello world", vector: [0.1, 0.2, 0.3] },
        { text: "lance database", vector: [0.4, 0.5, 0.6] },
        { text: "lance is cool", vector: [0.7, 0.8, 0.9] },
      ];
      const table = await db.createTable("test", data);
      await table.createIndex("text", {
        config: Index.fts({ baseTokenizer: "ngram" }),
      });

      const results = await table.search("lan").toArray();
      expect(results.length).toBe(2);
      const resultSet = new Set(results.map((r) => r.text));
      expect(resultSet.has("lance database")).toBe(true);
      expect(resultSet.has("lance is cool")).toBe(true);

      const results2 = await table.search("nce").toArray(); // spellchecker:disable-line
      expect(results2.length).toBe(2);
      const resultSet2 = new Set(results2.map((r) => r.text));
      expect(resultSet2.has("lance database")).toBe(true);
      expect(resultSet2.has("lance is cool")).toBe(true);

      // the default min_ngram_length is 3, so "la" should not match
      const results3 = await table.search("la").toArray();
      expect(results3.length).toBe(0);

      // test setting min_ngram_length and prefix_only
      await table.createIndex("text", {
        config: Index.fts({
          baseTokenizer: "ngram",
          ngramMinLength: 2,
          prefixOnly: true,
        }),
        replace: true,
      });

      const results4 = await table.search("lan").toArray();
      expect(results4.length).toBe(2);
      const resultSet4 = new Set(results4.map((r) => r.text));
      expect(resultSet4.has("lance database")).toBe(true);
      expect(resultSet4.has("lance is cool")).toBe(true);

      const results5 = await table.search("nce").toArray(); // spellchecker:disable-line
      expect(results5.length).toBe(0);

      const results6 = await table.search("la").toArray();
      expect(results6.length).toBe(2);
      const resultSet6 = new Set(results6.map((r) => r.text));
      expect(resultSet6.has("lance database")).toBe(true);
      expect(resultSet6.has("lance is cool")).toBe(true);
    });

    test.each([
      [0.4, 0.5, 0.599], // number[]
      Float32Array.of(0.4, 0.5, 0.599), // Float32Array
      Float64Array.of(0.4, 0.5, 0.599), // Float64Array
    ])("can search using vectorlike datatypes", async (vectorlike) => {
      const db = await connect(tmpDir.name);
      const data = [
        { text: "hello world", vector: [0.1, 0.2, 0.3] },
        { text: "goodbye world", vector: [0.4, 0.5, 0.6] },
      ];
      const table = await db.createTable("test", data);

      // biome-ignore lint/suspicious/noExplicitAny: test
      const results: any[] = await table.search(vectorlike).toArray();

      expect(results.length).toBe(2);
      expect(results[0].text).toBe(data[1].text);
    });
  },
);

describe("when calling explainPlan", () => {
  let tmpDir: tmp.DirResult;
  let table: Table;
  let queryVec: number[];
  beforeEach(async () => {
    tmpDir = tmp.dirSync({ unsafeCleanup: true });
    const con = await connect(tmpDir.name);
    table = await con.createTable("vectors", [{ id: 1, vector: [0.1, 0.2] }]);
  });

  afterEach(() => {
    tmpDir.removeCallback();
  });

  it("retrieves query plan", async () => {
    queryVec = Array(2)
      .fill(1)
      .map(() => Math.random());
    const plan = await table.query().nearestTo(queryVec).explainPlan(true);

    expect(plan).toMatch("KNN");
  });
});

describe("when calling analyzePlan", () => {
  let tmpDir: tmp.DirResult;
  let table: Table;
  let queryVec: number[];
  beforeEach(async () => {
    tmpDir = tmp.dirSync({ unsafeCleanup: true });
    const con = await connect(tmpDir.name);
    table = await con.createTable("vectors", [{ id: 1, vector: [1.1, 0.9] }]);
  });

  afterEach(() => {
    tmpDir.removeCallback();
  });

  it("retrieves runtime metrics", async () => {
    queryVec = Array(2)
      .fill(1)
      .map(() => Math.random());
    const plan = await table.query().nearestTo(queryVec).analyzePlan();
    console.log("Query Plan:\n", plan); // <--- Print the plan
    expect(plan).toMatch("AnalyzeExec");
  });
});

describe("column name options", () => {
  let tmpDir: tmp.DirResult;
  let table: Table;
  beforeEach(async () => {
    tmpDir = tmp.dirSync({ unsafeCleanup: true });
    const con = await connect(tmpDir.name);
    table = await con.createTable("vectors", [
      { camelCase: 1, vector: [0.1, 0.2] },
    ]);
  });

  test("can select columns with different names", async () => {
    const results = await table.query().select(["camelCase"]).toArray();
    expect(results[0].camelCase).toBe(1);
  });

  test("can filter on columns with different names", async () => {
    const results = await table.query().where("`camelCase` = 1").toArray();
    expect(results[0].camelCase).toBe(1);
  });

  test("can make multiple vector queries in one go", async () => {
    const results = await table
      .query()
      .nearestTo([0.1, 0.2])
      .addQueryVector([0.1, 0.2])
      .limit(1)
      .toArray();
    console.log(results);
    expect(results.length).toBe(2);
    results.sort((a, b) => a.query_index - b.query_index);
    expect(results[0].query_index).toBe(0);
    expect(results[1].query_index).toBe(1);
  });

  test("index and search multivectors", async () => {
    const db = await connect(tmpDir.name);
    const data = [];
    // generate 512 random multivectors
    for (let i = 0; i < 256; i++) {
      data.push({
        multivector: Array.from({ length: 10 }, () =>
          Array(2).fill(Math.random()),
        ),
      });
    }
    const table = await db.createTable("multivectors", data, {
      schema: new Schema([
        new Field(
          "multivector",
          new List(
            new Field(
              "item",
              new FixedSizeList(2, new Field("item", new Float32())),
            ),
          ),
        ),
      ]),
    });

    const results = await table.search(data[0].multivector).limit(10).toArray();
    expect(results.length).toBe(10);

    await table.createIndex("multivector", {
      config: Index.ivfPq({ numPartitions: 2, distanceType: "cosine" }),
    });

    const results2 = await table
      .search(data[0].multivector)
      .limit(10)
      .toArray();
    expect(results2.length).toBe(10);
  });
});<|MERGE_RESOLUTION|>--- conflicted
+++ resolved
@@ -488,7 +488,6 @@
     ).rejects.toThrow("merge insert timed out");
   });
 
-<<<<<<< HEAD
   test("explain plan and analyze plan", async () => {
     const newData = [
       { a: 2, b: "x" },
@@ -508,7 +507,8 @@
     // Test analyze_plan
     const analyzeResult = await mergeBuilder.analyzePlan(newData);
     expect(analyzeResult).toContain("MergeInsert");
-=======
+  });
+
   test("useIndex", async () => {
     const newData = [
       { a: 2, b: "x" },
@@ -533,7 +533,6 @@
       .execute(newData2);
 
     expect(result2.numInsertedRows).toBe(1); // a=5 should be inserted
->>>>>>> d617cdef
   });
 });
 
