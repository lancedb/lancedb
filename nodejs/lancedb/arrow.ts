--- conflicted
+++ resolved
@@ -751,11 +751,7 @@
 function makeVector(
   values: unknown[],
   type?: DataType,
-  stringAsDictionary?: boolean,
-<<<<<<< HEAD
-=======
-  nullable?: boolean,
->>>>>>> d25339ce
+  stringAsDictionary?: boolean
   // biome-ignore lint/suspicious/noExplicitAny: skip
 ): Vector<any> {
   if (type !== undefined) {
@@ -1289,38 +1285,13 @@
     if (isFixedSizeList(field.type)) {
       field = sanitizeField(field);
       if (data.length !== 0 && data?.[0]?.[field.name] === undefined) {
-        // Check if there's an embedding function registered for this field
-        let hasEmbeddingFunction = false;
-
-        // Check schema metadata for embedding functions
-        if (schema.metadata.has("embedding_functions")) {
-          const embeddings = JSON.parse(
-            schema.metadata.get("embedding_functions")!,
-          );
-          // biome-ignore lint/suspicious/noExplicitAny: we don't know the type of `f`
-          if (embeddings.find((f: any) => f["vectorColumn"] === field.name)) {
-            hasEmbeddingFunction = true;
-          }
-        }
-
-        // Check passed embedding function parameter
-        if (embeddings && embeddings.vectorColumn === field.name) {
-          hasEmbeddingFunction = true;
-        }
-
-        // If the field is nullable AND there's no embedding function, allow undefined/omitted values
-        if (field.nullable && !hasEmbeddingFunction) {
+        // If the field is nullable, allow undefined/omitted values
+        if (field.nullable) {
           fields.push(field);
         } else {
-<<<<<<< HEAD
-          // Either not nullable OR has embedding function - require explicit values
-          if (hasEmbeddingFunction) {
-            // Don't add to missingEmbeddingFields since this is expected to be filled by embedding function
-            fields.push(field);
-=======
           if (schema.metadata.has("embedding_functions")) {
             const embeddings = JSON.parse(
-              schema.metadata.get("embedding_functions")!,
+              schema.metadata.get("embedding_functions")!
             );
             if (
               // biome-ignore lint/suspicious/noExplicitAny: we don't know the type of `f`
@@ -1329,7 +1300,6 @@
             ) {
               missingEmbeddingFields.push(field);
             }
->>>>>>> d25339ce
           } else {
             missingEmbeddingFields.push(field);
           }
