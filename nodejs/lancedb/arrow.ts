// SPDX-License-Identifier: Apache-2.0
// SPDX-FileCopyrightText: Copyright The LanceDB Authors

import {
  Data as ArrowData,
  Table as ArrowTable,
  Binary,
  Bool,
  BufferType,
  DataType,
  DateUnit,
  Date_,
  Decimal,
  Dictionary,
  Duration,
  Field,
  FixedSizeBinary,
  FixedSizeList,
  Float,
  Float32,
  Float64,
  Int,
  Int32,
  Int64,
  LargeBinary,
  List,
  Null,
  Precision,
  RecordBatch,
  RecordBatchFileReader,
  RecordBatchFileWriter,
  RecordBatchStreamWriter,
  Schema,
  Struct,
  Timestamp,
  Type,
  Uint8,
  Utf8,
  Vector,
  makeVector as arrowMakeVector,
  vectorFromArray as badVectorFromArray,
  makeBuilder,
  makeData,
  makeTable,
} from "apache-arrow";
import { Buffers } from "apache-arrow/data";
import { type EmbeddingFunction } from "./embedding/embedding_function";
import { EmbeddingFunctionConfig, getRegistry } from "./embedding/registry";
import {
  sanitizeField,
  sanitizeSchema,
  sanitizeTable,
  sanitizeType,
} from "./sanitize";

/**
 * Check if a field name indicates a vector column.
 */
function nameSuggestsVectorColumn(fieldName: string): boolean {
  const nameLower = fieldName.toLowerCase();
  return nameLower.includes("vector") || nameLower.includes("embedding");
}

export * from "apache-arrow";
export type SchemaLike =
  | Schema
  | {
      fields: FieldLike[];
      metadata: Map<string, string>;
      get names(): unknown[];
    };
export type FieldLike =
  | Field
  | {
      type: string;
      name: string;
      nullable?: boolean;
      metadata?: Map<string, string>;
    };

export type DataLike =
  // biome-ignore lint/suspicious/noExplicitAny: <explanation>
  | import("apache-arrow").Data<Struct<any>>
  | {
      // biome-ignore lint/suspicious/noExplicitAny: <explanation>
      type: any;
      length: number;
      offset: number;
      stride: number;
      nullable: boolean;
      children: DataLike[];
      get nullCount(): number;
      // biome-ignore lint/suspicious/noExplicitAny: <explanation>
      values: Buffers<any>[BufferType.DATA];
      // biome-ignore lint/suspicious/noExplicitAny: <explanation>
      typeIds: Buffers<any>[BufferType.TYPE];
      // biome-ignore lint/suspicious/noExplicitAny: <explanation>
      nullBitmap: Buffers<any>[BufferType.VALIDITY];
      // biome-ignore lint/suspicious/noExplicitAny: <explanation>
      valueOffsets: Buffers<any>[BufferType.OFFSET];
    };

export type RecordBatchLike =
  | RecordBatch
  | {
      schema: SchemaLike;
      data: DataLike;
    };

export type TableLike =
  | ArrowTable
  | { schema: SchemaLike; batches: RecordBatchLike[] };

export type IntoVector =
  | Float32Array
  | Float64Array
  | number[]
  | Promise<Float32Array | Float64Array | number[]>;

export type MultiVector = IntoVector[];

export function isMultiVector(value: unknown): value is MultiVector {
  return Array.isArray(value) && isIntoVector(value[0]);
}

export function isIntoVector(value: unknown): value is IntoVector {
  return (
    value instanceof Float32Array ||
    value instanceof Float64Array ||
    (Array.isArray(value) && !Array.isArray(value[0]))
  );
}

export function isArrowTable(value: object): value is TableLike {
  if (value instanceof ArrowTable) return true;
  return "schema" in value && "batches" in value;
}

export function isNull(value: unknown): value is Null {
  return value instanceof Null || DataType.isNull(value);
}
export function isInt(value: unknown): value is Int {
  return value instanceof Int || DataType.isInt(value);
}
export function isFloat(value: unknown): value is Float {
  return value instanceof Float || DataType.isFloat(value);
}
export function isBinary(value: unknown): value is Binary {
  return value instanceof Binary || DataType.isBinary(value);
}
export function isLargeBinary(value: unknown): value is LargeBinary {
  return value instanceof LargeBinary || DataType.isLargeBinary(value);
}
export function isUtf8(value: unknown): value is Utf8 {
  return value instanceof Utf8 || DataType.isUtf8(value);
}
export function isLargeUtf8(value: unknown): value is Utf8 {
  return value instanceof Utf8 || DataType.isLargeUtf8(value);
}
export function isBool(value: unknown): value is Utf8 {
  return value instanceof Utf8 || DataType.isBool(value);
}
export function isDecimal(value: unknown): value is Utf8 {
  return value instanceof Utf8 || DataType.isDecimal(value);
}
export function isDate(value: unknown): value is Utf8 {
  return value instanceof Utf8 || DataType.isDate(value);
}
export function isTime(value: unknown): value is Utf8 {
  return value instanceof Utf8 || DataType.isTime(value);
}
export function isTimestamp(value: unknown): value is Utf8 {
  return value instanceof Utf8 || DataType.isTimestamp(value);
}
export function isInterval(value: unknown): value is Utf8 {
  return value instanceof Utf8 || DataType.isInterval(value);
}
export function isDuration(value: unknown): value is Utf8 {
  return value instanceof Utf8 || DataType.isDuration(value);
}
export function isList(value: unknown): value is List {
  return value instanceof List || DataType.isList(value);
}
export function isStruct(value: unknown): value is Struct {
  return value instanceof Struct || DataType.isStruct(value);
}
export function isUnion(value: unknown): value is Struct {
  return value instanceof Struct || DataType.isUnion(value);
}
export function isFixedSizeBinary(value: unknown): value is FixedSizeBinary {
  return value instanceof FixedSizeBinary || DataType.isFixedSizeBinary(value);
}

export function isFixedSizeList(value: unknown): value is FixedSizeList {
  return value instanceof FixedSizeList || DataType.isFixedSizeList(value);
}

/** Data type accepted by NodeJS SDK */
export type Data = Record<string, unknown>[] | TableLike;

/*
 * Options to control how a column should be converted to a vector array
 */
export class VectorColumnOptions {
  /** Vector column type. */
  type: Float = new Float32();

  constructor(values?: Partial<VectorColumnOptions>) {
    Object.assign(this, values);
  }
}

// biome-ignore lint/suspicious/noExplicitAny: skip
function vectorFromArray(data: any, type?: DataType) {
  // Workaround for: https://github.com/apache/arrow/issues/45862
  // If FSL type with float
  if (DataType.isFixedSizeList(type) && DataType.isFloat(type.valueType)) {
    const extendedData = [...data, new Array(type.listSize).fill(0.0)];
    const array = badVectorFromArray(extendedData, type);
    return array.slice(0, data.length);
  } else if (type === undefined) {
    return badVectorFromArray(data);
  } else {
    return badVectorFromArray(data, type);
  }
}

/** Options to control the makeArrowTable call. */
export class MakeArrowTableOptions {
  /*
   * Schema of the data.
   *
   * If this is not provided then the data type will be inferred from the
   * JS type.  Integer numbers will become int64, floating point numbers
   * will become float64 and arrays will become variable sized lists with
   * the data type inferred from the first element in the array.
   *
   * The schema must be specified if there are no records (e.g. to make
   * an empty table)
   */
  schema?: SchemaLike;

  /*
   * Mapping from vector column name to expected type
   *
   * Lance expects vector columns to be fixed size list arrays (i.e. tensors)
   * However, `makeArrowTable` will not infer this by default (it creates
   * variable size list arrays).  This field can be used to indicate that a column
   * should be treated as a vector column and converted to a fixed size list.
   *
   * The keys should be the names of the vector columns.  The value specifies the
   * expected data type of the vector columns.
   *
   * If `schema` is provided then this field is ignored.
   *
   * By default, the column named "vector" will be assumed to be a float32
   * vector column.
   */
  vectorColumns: Record<string, VectorColumnOptions> = {
    vector: new VectorColumnOptions(),
  };
  embeddings?: EmbeddingFunction<unknown>;
  embeddingFunction?: EmbeddingFunctionConfig;

  /**
   * If true then string columns will be encoded with dictionary encoding
   *
   * Set this to true if your string columns tend to repeat the same values
   * often.  For more precise control use the `schema` property to specify the
   * data type for individual columns.
   *
   * If `schema` is provided then this property is ignored.
   */
  dictionaryEncodeStrings: boolean = false;

  constructor(values?: Partial<MakeArrowTableOptions>) {
    Object.assign(this, values);
  }
}

/**
 * An enhanced version of the {@link makeTable} function from Apache Arrow
 * that supports nested fields and embeddings columns.
 *
 * (typically you do not need to call this function.  It will be called automatically
 * when creating a table or adding data to it)
 *
 * This function converts an array of Record<String, any> (row-major JS objects)
 * to an Arrow Table (a columnar structure)
 *
 * If a schema is provided then it will be used to determine the resulting array
 * types.  Fields will also be reordered to fit the order defined by the schema.
 *
 * If a schema is not provided then the types will be inferred and the field order
 * will be controlled by the order of properties in the first record.  If a type
 * is inferred it will always be nullable.
 *
 * If not all fields are found in the data, then a subset of the schema will be
 * returned.
 *
 * If the input is empty then a schema must be provided to create an empty table.
 *
 * When a schema is not specified then data types will be inferred.  The inference
 * rules are as follows:
 *
 *  - boolean => Bool
 *  - number => Float64
 *  - bigint => Int64
 *  - String => Utf8
 *  - Buffer => Binary
 *  - Record<String, any> => Struct
 *  - Array<any> => List
 * @example
 * ```ts
 * import { fromTableToBuffer, makeArrowTable } from "../arrow";
 * import { Field, FixedSizeList, Float16, Float32, Int32, Schema } from "apache-arrow";
 *
 * const schema = new Schema([
 *   new Field("a", new Int32()),
 *   new Field("b", new Float32()),
 *   new Field("c", new FixedSizeList(3, new Field("item", new Float16()))),
 *  ]);
 *  const table = makeArrowTable([
 *    { a: 1, b: 2, c: [1, 2, 3] },
 *    { a: 4, b: 5, c: [4, 5, 6] },
 *    { a: 7, b: 8, c: [7, 8, 9] },
 *  ], { schema });
 * ```
 *
 * By default it assumes that the column named `vector` is a vector column
 * and it will be converted into a fixed size list array of type float32.
 * The `vectorColumns` option can be used to support other vector column
 * names and data types.
 *
 * ```ts
 * const schema = new Schema([
 *   new Field("a", new Float64()),
 *   new Field("b", new Float64()),
 *   new Field(
 *     "vector",
 *     new FixedSizeList(3, new Field("item", new Float32()))
 *   ),
 * ]);
 * const table = makeArrowTable([
 *   { a: 1, b: 2, vector: [1, 2, 3] },
 *   { a: 4, b: 5, vector: [4, 5, 6] },
 *   { a: 7, b: 8, vector: [7, 8, 9] },
 * ]);
 * assert.deepEqual(table.schema, schema);
 * ```
 *
 * You can specify the vector column types and names using the options as well
 *
 * ```ts
 * const schema = new Schema([
 *   new Field('a', new Float64()),
 *   new Field('b', new Float64()),
 *   new Field('vec1', new FixedSizeList(3, new Field('item', new Float16()))),
 *   new Field('vec2', new FixedSizeList(3, new Field('item', new Float16())))
 * ]);
 * const table = makeArrowTable([
 *   { a: 1, b: 2, vec1: [1, 2, 3], vec2: [2, 4, 6] },
 *   { a: 4, b: 5, vec1: [4, 5, 6], vec2: [8, 10, 12] },
 *   { a: 7, b: 8, vec1: [7, 8, 9], vec2: [14, 16, 18] }
 * ], {
 *   vectorColumns: {
 *     vec1: { type: new Float16() },
 *     vec2: { type: new Float16() }
 *   }
 * }
 * assert.deepEqual(table.schema, schema)
 * ```
 */
export function makeArrowTable(
  data: Array<Record<string, unknown>>,
  options?: Partial<MakeArrowTableOptions>,
  metadata?: Map<string, string>,
): ArrowTable {
  const opt = new MakeArrowTableOptions(options !== undefined ? options : {});
  let schema: Schema | undefined = undefined;
  if (opt.schema !== undefined && opt.schema !== null) {
    schema = sanitizeSchema(opt.schema);
    schema = validateSchemaEmbeddings(
      schema as Schema,
      data,
      options?.embeddingFunction,
    );
  }

  let schemaMetadata = schema?.metadata || new Map<string, string>();
  if (metadata !== undefined) {
    schemaMetadata = new Map([...schemaMetadata, ...metadata]);
  }

  if (
    data.length === 0 &&
    (options?.schema === undefined || options?.schema === null)
  ) {
    throw new Error("At least one record or a schema needs to be provided");
  } else if (data.length === 0) {
    if (schema === undefined) {
      throw new Error("A schema must be provided if data is empty");
    } else {
      schema = new Schema(schema.fields, schemaMetadata);
      return new ArrowTable(schema);
    }
  }

  let inferredSchema = inferSchema(data, schema, opt);
  inferredSchema = new Schema(inferredSchema.fields, schemaMetadata);

  const finalColumns: Record<string, Vector> = {};
  for (const field of inferredSchema.fields) {
    finalColumns[field.name] = transposeData(data, field);
  }

  return new ArrowTable(inferredSchema, finalColumns);
}

function inferSchema(
  data: Array<Record<string, unknown>>,
  schema: Schema | undefined,
  opts: MakeArrowTableOptions,
): Schema {
  // We will collect all fields we see in the data.
  const pathTree = new PathTree<DataType>();

  for (const [rowI, row] of data.entries()) {
    for (const [path, value] of rowPathsAndValues(row)) {
      if (!pathTree.has(path)) {
        // First time seeing this field.
        if (schema !== undefined) {
          const field = getFieldForPath(schema, path);
          if (field === undefined) {
            throw new Error(
              `Found field not in schema: ${path.join(".")} at row ${rowI}`,
            );
          } else {
            pathTree.set(path, field.type);
          }
        } else {
          const inferredType = inferType(value, path, opts);
          if (inferredType === undefined) {
            throw new Error(`Failed to infer data type for field ${path.join(
              ".",
            )} at row ${rowI}. \
                             Consider providing an explicit schema.`);
          }
          pathTree.set(path, inferredType);
        }
      } else if (schema === undefined) {
        const currentType = pathTree.get(path);
        const newType = inferType(value, path, opts);
        if (currentType !== newType) {
          new Error(`Failed to infer schema for data. Previously inferred type \
                     ${currentType} but found ${newType} at row ${rowI}. Consider \
                     providing an explicit schema.`);
        }
      }
    }
  }

  if (schema === undefined) {
    function fieldsFromPathTree(pathTree: PathTree<DataType>): Field[] {
      const fields = [];
      for (const [name, value] of pathTree.map.entries()) {
        if (value instanceof PathTree) {
          const children = fieldsFromPathTree(value);
          fields.push(new Field(name, new Struct(children), true));
        } else {
          fields.push(new Field(name, value, true));
        }
      }
      return fields;
    }
    const fields = fieldsFromPathTree(pathTree);
    return new Schema(fields);
  } else {
    function takeMatchingFields(
      fields: Field[],
      pathTree: PathTree<DataType>,
    ): Field[] {
      const outFields = [];
      for (const field of fields) {
        if (pathTree.map.has(field.name)) {
          const value = pathTree.get([field.name]);
          if (value instanceof PathTree) {
            const struct = field.type as Struct;
            const children = takeMatchingFields(struct.children, value);
            outFields.push(
              new Field(field.name, new Struct(children), field.nullable),
            );
          } else {
            outFields.push(
              new Field(field.name, value as DataType, field.nullable),
            );
          }
        }
      }
      return outFields;
    }
    const fields = takeMatchingFields(schema.fields, pathTree);
    return new Schema(fields);
  }
}

function* rowPathsAndValues(
  row: Record<string, unknown>,
  basePath: string[] = [],
): Generator<[string[], unknown]> {
  for (const [key, value] of Object.entries(row)) {
    if (isObject(value)) {
      yield* rowPathsAndValues(value, [...basePath, key]);
    } else {
      // Skip undefined values - they should be treated the same as missing fields
      // for embedding function purposes
      if (value !== undefined) {
        yield [[...basePath, key], value];
      }
    }
  }
}

function isObject(value: unknown): value is Record<string, unknown> {
  return (
    typeof value === "object" &&
    value !== null &&
    !Array.isArray(value) &&
    !(value instanceof RegExp) &&
    !(value instanceof Date) &&
    !(value instanceof Set) &&
    !(value instanceof Map) &&
    !(value instanceof Buffer)
  );
}

function getFieldForPath(schema: Schema, path: string[]): Field | undefined {
  let current: Field | Schema = schema;
  for (const key of path) {
    if (current instanceof Schema) {
      const field: Field | undefined = current.fields.find(
        (f) => f.name === key,
      );
      if (field === undefined) {
        return undefined;
      }
      current = field;
    } else if (current instanceof Field && DataType.isStruct(current.type)) {
      const struct: Struct = current.type;
      const field = struct.children.find((f) => f.name === key);
      if (field === undefined) {
        return undefined;
      }
      current = field;
    } else {
      return undefined;
    }
  }
  if (current instanceof Field) {
    return current;
  } else {
    return undefined;
  }
}

/**
 * Try to infer which Arrow type to use for a given value.
 *
 * May return undefined if the type cannot be inferred.
 */
function inferType(
  value: unknown,
  path: string[],
  opts: MakeArrowTableOptions,
): DataType | undefined {
  if (typeof value === "bigint") {
    return new Int64();
  } else if (typeof value === "number") {
    // Even if it's an integer, it's safer to assume Float64. Users can
    // always provide an explicit schema or use BigInt if they mean integer.
    return new Float64();
  } else if (typeof value === "string") {
    if (opts.dictionaryEncodeStrings) {
      return new Dictionary(new Utf8(), new Int32());
    } else {
      return new Utf8();
    }
  } else if (typeof value === "boolean") {
    return new Bool();
  } else if (value instanceof Buffer) {
    return new Binary();
  } else if (Array.isArray(value)) {
    if (value.length === 0) {
      return undefined; // Without any values we can't infer the type
    }
    if (path.length === 1 && Object.hasOwn(opts.vectorColumns, path[0])) {
      const floatType = sanitizeType(opts.vectorColumns[path[0]].type);
      return new FixedSizeList(
        value.length,
        new Field("item", floatType, true),
      );
    }
    const valueType = inferType(value[0], path, opts);
    if (valueType === undefined) {
      return undefined;
    }
    // Try to automatically detect embedding columns.
    if (nameSuggestsVectorColumn(path[path.length - 1])) {
      // Check if value is a Uint8Array for integer vector type determination
      if (value instanceof Uint8Array) {
        // For integer vectors, we default to Uint8 (matching Python implementation)
        const child = new Field("item", new Uint8(), true);
        return new FixedSizeList(value.length, child);
      } else {
        // For float vectors, we default to Float32
        const child = new Field("item", new Float32(), true);
        return new FixedSizeList(value.length, child);
      }
    } else {
      const child = new Field("item", valueType, true);
      return new List(child);
    }
  } else {
    // TODO: timestamp
    return undefined;
  }
}

class PathTree<V> {
  map: Map<string, V | PathTree<V>>;

  constructor(entries?: [string[], V][]) {
    this.map = new Map();
    if (entries !== undefined) {
      for (const [path, value] of entries) {
        this.set(path, value);
      }
    }
  }
  has(path: string[]): boolean {
    let ref: PathTree<V> = this;
    for (const part of path) {
      if (!(ref instanceof PathTree) || !ref.map.has(part)) {
        return false;
      }
      ref = ref.map.get(part) as PathTree<V>;
    }
    return true;
  }
  get(path: string[]): V | undefined {
    let ref: PathTree<V> = this;
    for (const part of path) {
      if (!(ref instanceof PathTree) || !ref.map.has(part)) {
        return undefined;
      }
      ref = ref.map.get(part) as PathTree<V>;
    }
    return ref as V;
  }
  set(path: string[], value: V): void {
    let ref: PathTree<V> = this;
    for (const part of path.slice(0, path.length - 1)) {
      if (!ref.map.has(part)) {
        ref.map.set(part, new PathTree<V>());
      }
      ref = ref.map.get(part) as PathTree<V>;
    }
    ref.map.set(path[path.length - 1], value);
  }
}

function transposeData(
  data: Record<string, unknown>[],
  field: Field,
  path: string[] = [],
): Vector {
  if (field.type instanceof Struct) {
    const childFields = field.type.children;
    const fullPath = [...path, field.name];
    const childVectors = childFields.map((child) => {
      return transposeData(data, child, fullPath);
    });
    const structData = makeData({
      type: field.type,
      children: childVectors as unknown as ArrowData<DataType>[],
    });
    return arrowMakeVector(structData);
  } else {
    const valuesPath = [...path, field.name];
    const values = data.map((datum) => {
      let current: unknown = datum;
      for (const key of valuesPath) {
        if (current == null) {
          return null;
        }

        if (
          isObject(current) &&
          (Object.hasOwn(current, key) || key in current)
        ) {
          current = current[key];
        } else {
          return null;
        }
      }
      return current;
    });
    return makeVector(values, field.type, undefined, field.nullable);
  }
}

/**
 * Create an empty Arrow table with the provided schema
 */
export function makeEmptyTable(
  schema: SchemaLike,
  metadata?: Map<string, string>,
): ArrowTable {
  return makeArrowTable([], { schema }, metadata);
}

/**
 * Helper function to convert Array<Array<any>> to a variable sized list array
 */
// @ts-expect-error (Vector<unknown> is not assignable to Vector<any>)
function makeListVector(lists: unknown[][]): Vector<unknown> {
  if (lists.length === 0 || lists[0].length === 0) {
    throw Error("Cannot infer list vector from empty array or empty list");
  }
  const sampleList = lists[0];
  // biome-ignore lint/suspicious/noExplicitAny: skip
  let inferredType: any;
  try {
    const sampleVector = makeVector(sampleList);
    inferredType = sampleVector.type;
  } catch (error: unknown) {
    // eslint-disable-next-line @typescript-eslint/restrict-template-expressions
    throw Error(`Cannot infer list vector.  Cannot infer inner type: ${error}`);
  }

  const listBuilder = makeBuilder({
    type: new List(new Field("item", inferredType, true)),
  });
  for (const list of lists) {
    listBuilder.append(list);
  }
  return listBuilder.finish().toVector();
}

/** Helper function to convert an Array of JS values to an Arrow Vector */
function makeVector(
  values: unknown[],
  type?: DataType,
  stringAsDictionary?: boolean,
  nullable?: boolean,
  // biome-ignore lint/suspicious/noExplicitAny: skip
): Vector<any> {
  if (type !== undefined) {
<<<<<<< HEAD
    // Convert undefined values to null for nullable fields
    if (nullable) {
      values = values.map((v) => (v === undefined ? null : v));
    }

=======
    // workaround for: https://github.com/apache/arrow-js/issues/68
    if (DataType.isBool(type)) {
      const hasNonNullValue = values.some((v) => v !== null && v !== undefined);
      if (!hasNonNullValue) {
        const nullBitmap = new Uint8Array(Math.ceil(values.length / 8));
        const data = makeData({
          type: type,
          length: values.length,
          nullCount: values.length,
          nullBitmap,
        });
        return arrowMakeVector(data);
      }
    }
>>>>>>> 1befebf6
    // No need for inference, let Arrow create it
    if (type instanceof Int) {
      if (DataType.isInt(type) && type.bitWidth === 64) {
        // wrap in BigInt to avoid bug: https://github.com/apache/arrow/issues/40051
        values = values.map((v) => {
          if (v === null) {
            return v;
          } else if (typeof v === "bigint") {
            return v;
          } else if (typeof v === "number") {
            return BigInt(v);
          } else {
            return v;
          }
        });
      } else {
        // Similarly, bigint isn't supported for 16 or 32-bit ints.
        values = values.map((v) => {
          if (typeof v == "bigint") {
            return Number(v);
          } else {
            return v;
          }
        });
      }
    }
    return vectorFromArray(values, type);
  }
  if (values.length === 0) {
    throw Error(
      "makeVector requires at least one value or the type must be specfied",
    );
  }
  const sampleValue = values.find((val) => val !== null && val !== undefined);
  if (sampleValue === undefined) {
    throw Error(
      "makeVector cannot infer the type if all values are null or undefined",
    );
  }
  if (Array.isArray(sampleValue)) {
    // Default Arrow inference doesn't handle list types
    return makeListVector(values as unknown[][]);
  } else if (Buffer.isBuffer(sampleValue)) {
    // Default Arrow inference doesn't handle Buffer
    return vectorFromArray(values, new Binary());
  } else if (
    !(stringAsDictionary ?? false) &&
    (typeof sampleValue === "string" || sampleValue instanceof String)
  ) {
    // If the type is string then don't use Arrow's default inference unless dictionaries are requested
    // because it will always use dictionary encoding for strings
    return vectorFromArray(values, new Utf8());
  } else {
    // Convert a JS array of values to an arrow vector
    return vectorFromArray(values);
  }
}

/** Helper function to apply embeddings from metadata to an input table */
async function applyEmbeddingsFromMetadata(
  table: ArrowTable,
  schema: Schema,
): Promise<ArrowTable> {
  const registry = getRegistry();
  const functions = await registry.parseFunctions(schema.metadata);

  const columns = Object.fromEntries(
    table.schema.fields.map((field) => [
      field.name,
      table.getChild(field.name)!,
    ]),
  );

  for (const functionEntry of functions.values()) {
    const sourceColumn = columns[functionEntry.sourceColumn];
    const destColumn = functionEntry.vectorColumn ?? "vector";
    if (sourceColumn === undefined) {
      throw new Error(
        `Cannot apply embedding function because the source column '${functionEntry.sourceColumn}' was not present in the data`,
      );
    }

    // Check if destination column exists and handle accordingly
    if (columns[destColumn] !== undefined) {
      const existingColumn = columns[destColumn];
      // If the column exists but is all null, we can fill it with embeddings
      if (existingColumn.nullCount !== existingColumn.length) {
        // Column has non-null values, skip embedding application
        continue;
      }
    }

    if (table.batches.length > 1) {
      throw new Error(
        "Internal error: `makeArrowTable` unexpectedly created a table with more than one batch",
      );
    }
    const values = sourceColumn.toArray();

    const vectors =
      await functionEntry.function.computeSourceEmbeddings(values);
    if (vectors.length !== values.length) {
      throw new Error(
        "Embedding function did not return an embedding for each input element",
      );
    }
    let destType: DataType;
    const dtype = schema.fields.find((f) => f.name === destColumn)!.type;
    if (isFixedSizeList(dtype)) {
      destType = sanitizeType(dtype);
    } else {
      throw new Error(
        "Expected FixedSizeList as datatype for vector field, instead got: " +
          dtype,
      );
    }
    const vector = makeVector(vectors, destType);
    columns[destColumn] = vector;
  }

  // Add any missing columns from the schema as null vectors
  for (const field of schema.fields) {
    if (!(field.name in columns)) {
      const nullValues = new Array(table.numRows).fill(null);
      columns[field.name] = makeVector(
        nullValues,
        field.type,
        undefined,
        field.nullable,
      );
    }
  }

  const newTable = new ArrowTable(columns);
  return alignTable(newTable, schema);
}

/** Helper function to apply embeddings to an input table */
async function applyEmbeddings<T>(
  table: ArrowTable,
  embeddings?: EmbeddingFunctionConfig,
  schema?: SchemaLike,
): Promise<ArrowTable> {
  if (schema !== undefined && schema !== null) {
    schema = sanitizeSchema(schema);
  }
  if (schema?.metadata.has("embedding_functions")) {
    return applyEmbeddingsFromMetadata(table, schema! as Schema);
  } else if (embeddings == null || embeddings === undefined) {
    return table;
  }

  let schemaMetadata = schema?.metadata || new Map<string, string>();

  if (!(embeddings == null || embeddings === undefined)) {
    const registry = getRegistry();
    const embeddingMetadata = registry.getTableMetadata([embeddings]);
    schemaMetadata = new Map([...schemaMetadata, ...embeddingMetadata]);
  }

  // Convert from ArrowTable to Record<String, Vector>
  const colEntries = [...Array(table.numCols).keys()].map((_, idx) => {
    const name = table.schema.fields[idx].name;
    // eslint-disable-next-line @typescript-eslint/no-non-null-assertion
    const vec = table.getChildAt(idx)!;
    return [name, vec];
  });
  const newColumns = Object.fromEntries(colEntries);

  const sourceColumn = newColumns[embeddings.sourceColumn];
  const destColumn = embeddings.vectorColumn ?? "vector";
  const innerDestType =
    embeddings.function.embeddingDataType() ?? new Float32();
  if (sourceColumn === undefined) {
    throw new Error(
      `Cannot apply embedding function because the source column '${embeddings.sourceColumn}' was not present in the data`,
    );
  }

  if (table.numRows === 0) {
    if (Object.prototype.hasOwnProperty.call(newColumns, destColumn)) {
      // We have an empty table and it already has the embedding column so no work needs to be done
      // Note: we don't return an error like we did below because this is a common occurrence.  For example,
      // if we call convertToTable with 0 records and a schema that includes the embedding
      return table;
    }
    const dimensions = embeddings.function.ndims();
    if (dimensions !== undefined) {
      const destType = newVectorType(dimensions, innerDestType);
      newColumns[destColumn] = makeVector([], destType);
    } else if (schema != null) {
      const destField = schema.fields.find((f) => f.name === destColumn);
      if (destField != null) {
        newColumns[destColumn] = makeVector(
          [],
          destField.type,
          undefined,
          destField.nullable,
        );
      } else {
        throw new Error(
          `Attempt to apply embeddings to an empty table failed because schema was missing embedding column '${destColumn}'`,
        );
      }
    } else {
      throw new Error(
        "Attempt to apply embeddings to an empty table when the embeddings function does not specify `embeddingDimension`",
      );
    }
  } else {
    // Check if destination column exists and handle accordingly
    if (Object.prototype.hasOwnProperty.call(newColumns, destColumn)) {
      const existingColumn = newColumns[destColumn];
      // If the column exists but is all null, we can fill it with embeddings
      if (existingColumn.nullCount !== existingColumn.length) {
        // Column has non-null values, skip embedding application and return table as-is
        let newTable = new ArrowTable(newColumns);
        if (schema != null) {
          newTable = alignTable(newTable, schema as Schema);
        }
        return new ArrowTable(
          new Schema(newTable.schema.fields, schemaMetadata),
          newTable.batches,
        );
      }
    }

    if (table.batches.length > 1) {
      throw new Error(
        "Internal error: `makeArrowTable` unexpectedly created a table with more than one batch",
      );
    }
    const values = sourceColumn.toArray();
    const vectors = await embeddings.function.computeSourceEmbeddings(
      values as T[],
    );
    if (vectors.length !== values.length) {
      throw new Error(
        "Embedding function did not return an embedding for each input element",
      );
    }
    const destType = newVectorType(vectors[0].length, innerDestType);
    newColumns[destColumn] = makeVector(vectors, destType);
  }

  let newTable = new ArrowTable(newColumns);
  if (schema != null) {
    if (schema.fields.find((f) => f.name === destColumn) === undefined) {
      throw new Error(
        `When using embedding functions and specifying a schema the schema should include the embedding column but the column ${destColumn} was missing`,
      );
    }
    newTable = alignTable(newTable, schema as Schema);
  }

  newTable = new ArrowTable(
    new Schema(newTable.schema.fields, schemaMetadata),
    newTable.batches,
  );

  return newTable;
}

/**
 * Convert an Array of records into an Arrow Table, optionally applying an
 * embeddings function to it.
 *
 * This function calls `makeArrowTable` first to create the Arrow Table.
 * Any provided `makeTableOptions` (e.g. a schema) will be passed on to
 * that call.
 *
 * The embedding function will be passed a column of values (based on the
 * `sourceColumn` of the embedding function) and expects to receive back
 * number[][] which will be converted into a fixed size list column.  By
 * default this will be a fixed size list of Float32 but that can be
 * customized by the `embeddingDataType` property of the embedding function.
 *
 * If a schema is provided in `makeTableOptions` then it should include the
 * embedding columns.  If no schema is provded then embedding columns will
 * be placed at the end of the table, after all of the input columns.
 */
export async function convertToTable(
  data: Array<Record<string, unknown>>,
  embeddings?: EmbeddingFunctionConfig,
  makeTableOptions?: Partial<MakeArrowTableOptions>,
): Promise<ArrowTable> {
  let processedData = data;

  // If we have a schema with embedding metadata, we need to preprocess the data
  // to ensure all nested fields are present
  if (
    makeTableOptions?.schema &&
    makeTableOptions.schema.metadata?.has("embedding_functions")
  ) {
    processedData = ensureNestedFieldsExist(
      data,
      makeTableOptions.schema as Schema,
    );
  }

  const table = makeArrowTable(processedData, makeTableOptions);
  return await applyEmbeddings(table, embeddings, makeTableOptions?.schema);
}

/** Creates the Arrow Type for a Vector column with dimension `dim` */
export function newVectorType<T extends Float>(
  dim: number,
  innerType: unknown,
): FixedSizeList<T> {
  // in Lance we always default to have the elements nullable, so we need to set it to true
  // otherwise we often get schema mismatches because the stored data always has schema with nullable elements
  const children = new Field("item", <T>sanitizeType(innerType), true);
  return new FixedSizeList(dim, children);
}

/**
 * Serialize an Array of records into a buffer using the Arrow IPC File serialization
 *
 * This function will call `convertToTable` and pass on `embeddings` and `schema`
 *
 * `schema` is required if data is empty
 */
export async function fromRecordsToBuffer(
  data: Array<Record<string, unknown>>,
  embeddings?: EmbeddingFunctionConfig,
  schema?: Schema,
): Promise<Buffer> {
  if (schema !== undefined && schema !== null) {
    schema = sanitizeSchema(schema);
  }
  const table = await convertToTable(data, embeddings, { schema });
  const writer = RecordBatchFileWriter.writeAll(table);
  return Buffer.from(await writer.toUint8Array());
}

/**
 * Serialize an Array of records into a buffer using the Arrow IPC Stream serialization
 *
 * This function will call `convertToTable` and pass on `embeddings` and `schema`
 *
 * `schema` is required if data is empty
 */
export async function fromRecordsToStreamBuffer(
  data: Array<Record<string, unknown>>,
  embeddings?: EmbeddingFunctionConfig,
  schema?: Schema,
): Promise<Buffer> {
  if (schema !== undefined && schema !== null) {
    schema = sanitizeSchema(schema);
  }
  const table = await convertToTable(data, embeddings, { schema });
  const writer = RecordBatchStreamWriter.writeAll(table);
  return Buffer.from(await writer.toUint8Array());
}

/**
 * Serialize an Arrow Table into a buffer using the Arrow IPC File serialization
 *
 * This function will apply `embeddings` to the table in a manner similar to
 * `convertToTable`.
 *
 * `schema` is required if the table is empty
 */
export async function fromTableToBuffer(
  table: ArrowTable,
  embeddings?: EmbeddingFunctionConfig,
  schema?: SchemaLike,
): Promise<Buffer> {
  if (schema !== undefined && schema !== null) {
    schema = sanitizeSchema(schema);
  }
  const tableWithEmbeddings = await applyEmbeddings(table, embeddings, schema);
  const writer = RecordBatchFileWriter.writeAll(tableWithEmbeddings);
  return Buffer.from(await writer.toUint8Array());
}

/**
 * Serialize an Arrow Table into a buffer using the Arrow IPC File serialization
 *
 * This function will apply `embeddings` to the table in a manner similar to
 * `convertToTable`.
 *
 * `schema` is required if the table is empty
 */
export async function fromDataToBuffer(
  data: Data,
  embeddings?: EmbeddingFunctionConfig,
  schema?: Schema,
): Promise<Buffer> {
  if (schema !== undefined && schema !== null) {
    schema = sanitizeSchema(schema);
  }
  if (isArrowTable(data)) {
    const table = sanitizeTable(data);
    // If we have a schema with embedding functions, we need to ensure all columns exist
    // before applying embeddings, since applyEmbeddingsFromMetadata expects all columns
    // to be present in the table
    if (schema && schema.metadata?.has("embedding_functions")) {
      const alignedTable = alignTableToSchema(table, schema);
      return fromTableToBuffer(alignedTable, embeddings, schema);
    } else {
      return fromTableToBuffer(table, embeddings, schema);
    }
  } else {
    const table = await convertToTable(data, embeddings, { schema });
    return fromTableToBuffer(table);
  }
}

/**
 * Read a single record batch from a buffer.
 *
 * Returns null if the buffer does not contain a record batch
 */
export async function fromBufferToRecordBatch(
  data: Buffer,
): Promise<RecordBatch | null> {
  const iter = await RecordBatchFileReader.readAll(Buffer.from(data)).next()
    .value;
  const recordBatch = iter?.next().value;
  return recordBatch || null;
}

/**
 * Create a buffer containing a single record batch
 */
export async function fromRecordBatchToBuffer(
  batch: RecordBatch,
): Promise<Buffer> {
  const writer = new RecordBatchFileWriter().writeAll([batch]);
  return Buffer.from(await writer.toUint8Array());
}

/**
 * Serialize an Arrow Table into a buffer using the Arrow IPC Stream serialization
 *
 * This function will apply `embeddings` to the table in a manner similar to
 * `convertToTable`.
 *
 * `schema` is required if the table is empty
 */
export async function fromTableToStreamBuffer(
  table: ArrowTable,
  embeddings?: EmbeddingFunctionConfig,
  schema?: SchemaLike,
): Promise<Buffer> {
  const tableWithEmbeddings = await applyEmbeddings(table, embeddings, schema);
  const writer = RecordBatchStreamWriter.writeAll(tableWithEmbeddings);
  return Buffer.from(await writer.toUint8Array());
}

/**
 * Reorder the columns in `batch` so that they agree with the field order in `schema`
 */
function alignBatch(batch: RecordBatch, schema: Schema): RecordBatch {
  const alignedChildren = [];
  for (const field of schema.fields) {
    const indexInBatch = batch.schema.fields?.findIndex(
      (f) => f.name === field.name,
    );
    if (indexInBatch < 0) {
      throw new Error(
        `The column ${field.name} was not found in the Arrow Table`,
      );
    }
    alignedChildren.push(batch.data.children[indexInBatch]);
  }
  const newData = makeData({
    type: new Struct(schema.fields),
    length: batch.numRows,
    nullCount: batch.nullCount,
    children: alignedChildren as unknown as ArrowData<DataType>[],
  });
  return new RecordBatch(schema, newData);
}

/**
 * Reorder the columns in `table` so that they agree with the field order in `schema`
 */
function alignTable(table: ArrowTable, schema: Schema): ArrowTable {
  const alignedBatches = table.batches.map((batch) =>
    alignBatch(batch, schema),
  );
  return new ArrowTable(schema, alignedBatches);
}

/**
 * Create an empty table with the given schema
 */
export function createEmptyTable(schema: Schema): ArrowTable {
  return new ArrowTable(sanitizeSchema(schema));
}

function validateSchemaEmbeddings(
  schema: Schema,
  data: Array<Record<string, unknown>>,
  embeddings: EmbeddingFunctionConfig | undefined,
): Schema {
  const fields = [];
  const missingEmbeddingFields = [];

  // First we check if the field is a `FixedSizeList`
  // Then we check if the data contains the field
  // if it does not, we add it to the list of missing embedding fields
  // Finally, we check if those missing embedding fields are `this._embeddings`
  // if they are not, we throw an error
  for (let field of schema.fields) {
    if (isFixedSizeList(field.type)) {
      field = sanitizeField(field);
      if (data.length !== 0 && data?.[0]?.[field.name] === undefined) {
        if (schema.metadata.has("embedding_functions")) {
          const embeddings = JSON.parse(
            schema.metadata.get("embedding_functions")!,
          );
          if (
            // biome-ignore lint/suspicious/noExplicitAny: we don't know the type of `f`
            embeddings.find((f: any) => f["vectorColumn"] === field.name) ===
            undefined
          ) {
            missingEmbeddingFields.push(field);
          }
        } else {
          missingEmbeddingFields.push(field);
        }
      } else {
        fields.push(field);
      }
    } else {
      fields.push(field);
    }
  }

  if (missingEmbeddingFields.length > 0 && embeddings === undefined) {
    throw new Error(
      `Table has embeddings: "${missingEmbeddingFields
        .map((f) => f.name)
        .join(",")}", but no embedding function was provided`,
    );
  }

  return new Schema(fields, schema.metadata);
}

/**
 * Ensures that all nested fields defined in the schema exist in the data,
 * filling missing fields with null values.
 */
export function ensureNestedFieldsExist(
  data: Array<Record<string, unknown>>,
  schema: Schema,
): Array<Record<string, unknown>> {
  return data.map((row) => {
    const completeRow: Record<string, unknown> = {};

    for (const field of schema.fields) {
      if (field.name in row) {
        if (
          field.type.constructor.name === "Struct" &&
          row[field.name] !== null &&
          row[field.name] !== undefined
        ) {
          // Handle nested struct
          const nestedValue = row[field.name] as Record<string, unknown>;
          completeRow[field.name] = ensureStructFieldsExist(
            nestedValue,
            field.type,
          );
        } else {
          // Non-struct field or null struct value
          completeRow[field.name] = row[field.name];
        }
      } else {
        // Field is missing from the data - set to null
        completeRow[field.name] = null;
      }
    }

    return completeRow;
  });
}

/**
 * Recursively ensures that all fields in a struct type exist in the data,
 * filling missing fields with null values.
 */
function ensureStructFieldsExist(
  data: Record<string, unknown>,
  structType: Struct,
): Record<string, unknown> {
  const completeStruct: Record<string, unknown> = {};

  for (const childField of structType.children) {
    if (childField.name in data) {
      if (
        childField.type.constructor.name === "Struct" &&
        data[childField.name] !== null &&
        data[childField.name] !== undefined
      ) {
        // Recursively handle nested struct
        completeStruct[childField.name] = ensureStructFieldsExist(
          data[childField.name] as Record<string, unknown>,
          childField.type,
        );
      } else {
        // Non-struct field or null struct value
        completeStruct[childField.name] = data[childField.name];
      }
    } else {
      // Field is missing - set to null
      completeStruct[childField.name] = null;
    }
  }

  return completeStruct;
}

interface JsonDataType {
  type: string;
  fields?: JsonField[];
  length?: number;
}

interface JsonField {
  name: string;
  type: JsonDataType;
  nullable: boolean;
  metadata: Map<string, string>;
}

// Matches format of https://github.com/lancedb/lance/blob/main/rust/lance/src/arrow/json.rs
export function dataTypeToJson(dataType: DataType): JsonDataType {
  switch (dataType.typeId) {
    // For primitives, matches https://github.com/lancedb/lance/blob/e12bb9eff2a52f753668d4b62c52e4d72b10d294/rust/lance-core/src/datatypes.rs#L185
    case Type.Null:
      return { type: "null" };
    case Type.Bool:
      return { type: "bool" };
    case Type.Int8:
      return { type: "int8" };
    case Type.Int16:
      return { type: "int16" };
    case Type.Int32:
      return { type: "int32" };
    case Type.Int64:
      return { type: "int64" };
    case Type.Uint8:
      return { type: "uint8" };
    case Type.Uint16:
      return { type: "uint16" };
    case Type.Uint32:
      return { type: "uint32" };
    case Type.Uint64:
      return { type: "uint64" };
    case Type.Int: {
      const bitWidth = (dataType as Int).bitWidth;
      const signed = (dataType as Int).isSigned;
      const prefix = signed ? "" : "u";
      return { type: `${prefix}int${bitWidth}` };
    }
    case Type.Float: {
      switch ((dataType as Float).precision) {
        case Precision.HALF:
          return { type: "halffloat" };
        case Precision.SINGLE:
          return { type: "float" };
        case Precision.DOUBLE:
          return { type: "double" };
      }
      throw Error("Unsupported float precision");
    }
    case Type.Float16:
      return { type: "halffloat" };
    case Type.Float32:
      return { type: "float" };
    case Type.Float64:
      return { type: "double" };
    case Type.Utf8:
      return { type: "string" };
    case Type.Binary:
      return { type: "binary" };
    case Type.LargeUtf8:
      return { type: "large_string" };
    case Type.LargeBinary:
      return { type: "large_binary" };
    case Type.List:
      return {
        type: "list",
        fields: [fieldToJson((dataType as List).children[0])],
      };
    case Type.FixedSizeList: {
      const fixedSizeList = dataType as FixedSizeList;
      return {
        type: "fixed_size_list",
        fields: [fieldToJson(fixedSizeList.children[0])],
        length: fixedSizeList.listSize,
      };
    }
    case Type.Struct:
      return {
        type: "struct",
        fields: (dataType as Struct).children.map(fieldToJson),
      };
    case Type.Date: {
      const unit = (dataType as Date_).unit;
      return {
        type: unit === DateUnit.DAY ? "date32:day" : "date64:ms",
      };
    }
    case Type.Timestamp: {
      const timestamp = dataType as Timestamp;
      const timezone = timestamp.timezone || "-";
      return {
        type: `timestamp:${timestamp.unit}:${timezone}`,
      };
    }
    case Type.Decimal: {
      const decimal = dataType as Decimal;
      return {
        type: `decimal:${decimal.bitWidth}:${decimal.precision}:${decimal.scale}`,
      };
    }
    case Type.Duration: {
      const duration = dataType as Duration;
      return { type: `duration:${duration.unit}` };
    }
    case Type.FixedSizeBinary: {
      const byteWidth = (dataType as FixedSizeBinary).byteWidth;
      return { type: `fixed_size_binary:${byteWidth}` };
    }
    case Type.Dictionary: {
      const dict = dataType as Dictionary;
      const indexType = dataTypeToJson(dict.indices);
      const valueType = dataTypeToJson(dict.valueType);
      return {
        type: `dict:${valueType.type}:${indexType.type}:false`,
      };
    }
  }
  throw new Error("Unsupported data type");
}

function fieldToJson(field: Field): JsonField {
  return {
    name: field.name,
    type: dataTypeToJson(field.type),
    nullable: field.nullable,
    metadata: field.metadata,
  };
}

function alignTableToSchema(
  table: ArrowTable,
  targetSchema: Schema,
): ArrowTable {
  const existingColumns = new Map<string, Vector>();

  // Map existing columns
  for (const field of table.schema.fields) {
    existingColumns.set(field.name, table.getChild(field.name)!);
  }

  // Create vectors for all fields in target schema
  const alignedColumns: Record<string, Vector> = {};

  for (const field of targetSchema.fields) {
    if (existingColumns.has(field.name)) {
      // Column exists, use it
      alignedColumns[field.name] = existingColumns.get(field.name)!;
    } else {
      // Column missing, create null vector
      alignedColumns[field.name] = createNullVector(field, table.numRows);
    }
  }

  // Create new table with aligned schema and columns
  return new ArrowTable(targetSchema, alignedColumns);
}

function createNullVector(field: Field, numRows: number): Vector {
  if (field.type.constructor.name === "Struct") {
    // For struct types, create a struct with null fields
    const structType = field.type as Struct;
    const childVectors = structType.children.map((childField) =>
      createNullVector(childField, numRows),
    );

    // Create struct data
    const structData = makeData({
      type: structType,
      length: numRows,
      nullCount: 0,
      children: childVectors.map((v) => v.data[0]),
    });

    return arrowMakeVector(structData);
  } else {
    // For other types, create a vector of nulls
    const nullBitmap = new Uint8Array(Math.ceil(numRows / 8));
    // All bits are 0, meaning all values are null

    const data = makeData({
      type: field.type,
      length: numRows,
      nullCount: numRows,
      nullBitmap,
    });

    return arrowMakeVector(data);
  }
}<|MERGE_RESOLUTION|>--- conflicted
+++ resolved
@@ -756,13 +756,11 @@
   // biome-ignore lint/suspicious/noExplicitAny: skip
 ): Vector<any> {
   if (type !== undefined) {
-<<<<<<< HEAD
     // Convert undefined values to null for nullable fields
     if (nullable) {
       values = values.map((v) => (v === undefined ? null : v));
     }
 
-=======
     // workaround for: https://github.com/apache/arrow-js/issues/68
     if (DataType.isBool(type)) {
       const hasNonNullValue = values.some((v) => v !== null && v !== undefined);
@@ -777,7 +775,7 @@
         return arrowMakeVector(data);
       }
     }
->>>>>>> 1befebf6
+
     // No need for inference, let Arrow create it
     if (type instanceof Int) {
       if (DataType.isInt(type) && type.bitWidth === 64) {
