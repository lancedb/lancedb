--- conflicted
+++ resolved
@@ -176,11 +176,7 @@
   }
 
   /** Collect the results as an array of objects. */
-<<<<<<< HEAD
-  // biome-ignore lint/suspicious/noExplicitAny: arrow.toArray() returns any[]
-=======
   // biome-ignore lint/suspicious/noExplicitAny: arrow.toArrow() returns any[]
->>>>>>> d9fb6457
   async toArray(): Promise<any[]> {
     const tbl = await this.toArrow();
 
